import './styles.scss'

import Document from '@tiptap/extension-document'
import FontFamily from '@tiptap/extension-font-family'
import Paragraph from '@tiptap/extension-paragraph'
import Text from '@tiptap/extension-text'
import TextStyle from '@tiptap/extension-text-style'
import { EditorContent, useEditor, useEditorState } from '@tiptap/react'
import React from 'react'

export default () => {
  const editor = useEditor({
    extensions: [Document, Paragraph, Text, TextStyle, FontFamily],
    content: `
        <p><span style="font-family: Inter">Did you know that Inter is a really nice font for interfaces?</span></p>
        <p><span style="font-family: Comic Sans MS, Comic Sans">It doesn’t look as professional as Comic Sans.</span></p>
        <p><span style="font-family: serif">Serious people use serif fonts anyway.</span></p>
        <p><span style="font-family: monospace">The cool kids can apply monospace fonts aswell.</span></p>
        <p><span style="font-family: cursive">But hopefully we all can agree, that cursive fonts are the best.</span></p>
        <p><span style="font-family: var(--title-font-family)">Then there are CSS variables, the new hotness.</span></p>
        <p><span style="font-family: 'Exo 2'">TipTap even can handle exotic fonts as Exo 2.</span></p>
      `,
  })

  const {
    isInter,
    isComicSans,
    isSerif,
    isMonospace,
    isCursive,
    isComicSansQuoted,
    isCssVariable,
  } = useEditorState({
    editor,
    selector: ctx => {
      return {
        isInter: ctx.editor.isActive('textStyle', { fontFamily: 'Inter' }),
        isComicSans: ctx.editor.isActive('textStyle', { fontFamily: 'Comic Sans MS, Comic Sans' }),
        isSerif: editor.isActive('textStyle', { fontFamily: 'serif' }),
        isMonospace: editor.isActive('textStyle', { fontFamily: 'monospace' }),
        isCursive: editor.isActive('textStyle', { fontFamily: 'cursive' }),
        isComicSansQuoted: editor.isActive('textStyle', { fontFamily: '"Comic Sans"' }),
        isCssVariable: editor.isActive('textStyle', { fontFamily: 'var(--title-font-family)' }),
      }
    },
  })

  if (!editor) {
    return null
  }

  return (
    <>
      <link
        href="https://fonts.googleapis.com/css2?family=Exo+2:ital,wght@0,100..900;1,100..900&display=swap"
        rel="stylesheet"/>
      <div className="control-group">
        <div className="button-group">
          <button
            onClick={() => editor.chain().focus().setFontFamily('Inter').run()}
            className={isInter ? 'is-active' : ''}
            data-test-id="inter"
          >
            Inter
          </button>
          <button
<<<<<<< HEAD
            onClick={() => editor.chain().focus().setFontFamily('Comic Sans MS, Comic Sans').run()}
            className={isComicSans ? 'is-active' : ''}
=======
            onClick={() => editor.chain().focus().setFontFamily('"Comic Sans MS", "Comic Sans"').run()}
            className={
              editor.isActive('textStyle', { fontFamily: '"Comic Sans MS", "Comic Sans"' })
                ? 'is-active'
                : ''
            }
>>>>>>> a0d2f280
            data-test-id="comic-sans"
          >
            Comic Sans
          </button>
          <button
            onClick={() => editor.chain().focus().setFontFamily('serif').run()}
            className={isSerif ? 'is-active' : ''}
            data-test-id="serif"
          >
            Serif
          </button>
          <button
            onClick={() => editor.chain().focus().setFontFamily('monospace').run()}
            className={isMonospace ? 'is-active' : ''}
            data-test-id="monospace"
          >
            Monospace
          </button>
          <button
            onClick={() => editor.chain().focus().setFontFamily('cursive').run()}
            className={isCursive ? 'is-active' : ''}
            data-test-id="cursive"
          >
            Cursive
          </button>
          <button
            onClick={() => editor.chain().focus().setFontFamily('var(--title-font-family)').run()}
            className={isCssVariable ? 'is-active' : ''}
            data-test-id="css-variable"
          >
            CSS variable
          </button>
          <button
<<<<<<< HEAD
            onClick={() => editor.chain().focus().setFontFamily('"Comic Sans MS", "Comic Sans"').run()
            }
            className={isComicSansQuoted ? 'is-active' : ''}
            data-test-id="comic-sans-quoted"
=======
            onClick={() => editor.chain().focus().setFontFamily('"Exo 2"').run()}
            className={editor.isActive('textStyle', { fontFamily: '"Exo 2"' }) ? 'is-active' : ''}
            data-test-id="exo2"
>>>>>>> a0d2f280
          >
            Exo 2
          </button>
<<<<<<< HEAD
          <button
            onClick={() => editor.chain().focus().unsetFontFamily().run()}
            data-test-id="unsetFontFamily"
          >
=======
          <button onClick={() => editor.chain().focus().unsetFontFamily().run()}
                  data-test-id="unsetFontFamily">
>>>>>>> a0d2f280
            Unset font family
          </button>
        </div>
      </div>
      <EditorContent editor={editor}/>
    </>
  )
}<|MERGE_RESOLUTION|>--- conflicted
+++ resolved
@@ -28,18 +28,18 @@
     isSerif,
     isMonospace,
     isCursive,
-    isComicSansQuoted,
+    isExo2,
     isCssVariable,
   } = useEditorState({
     editor,
     selector: ctx => {
       return {
         isInter: ctx.editor.isActive('textStyle', { fontFamily: 'Inter' }),
-        isComicSans: ctx.editor.isActive('textStyle', { fontFamily: 'Comic Sans MS, Comic Sans' }),
+        isComicSans: editor.isActive('textStyle', { fontFamily: '"Comic Sans MS", "Comic Sans"' }),
         isSerif: editor.isActive('textStyle', { fontFamily: 'serif' }),
         isMonospace: editor.isActive('textStyle', { fontFamily: 'monospace' }),
         isCursive: editor.isActive('textStyle', { fontFamily: 'cursive' }),
-        isComicSansQuoted: editor.isActive('textStyle', { fontFamily: '"Comic Sans"' }),
+        isExo2: editor.isActive('textStyle', { fontFamily: '"Exo 2"' }),
         isCssVariable: editor.isActive('textStyle', { fontFamily: 'var(--title-font-family)' }),
       }
     },
@@ -64,17 +64,12 @@
             Inter
           </button>
           <button
-<<<<<<< HEAD
-            onClick={() => editor.chain().focus().setFontFamily('Comic Sans MS, Comic Sans').run()}
-            className={isComicSans ? 'is-active' : ''}
-=======
             onClick={() => editor.chain().focus().setFontFamily('"Comic Sans MS", "Comic Sans"').run()}
             className={
-              editor.isActive('textStyle', { fontFamily: '"Comic Sans MS", "Comic Sans"' })
+              isComicSans
                 ? 'is-active'
                 : ''
             }
->>>>>>> a0d2f280
             data-test-id="comic-sans"
           >
             Comic Sans
@@ -108,28 +103,14 @@
             CSS variable
           </button>
           <button
-<<<<<<< HEAD
-            onClick={() => editor.chain().focus().setFontFamily('"Comic Sans MS", "Comic Sans"').run()
-            }
-            className={isComicSansQuoted ? 'is-active' : ''}
-            data-test-id="comic-sans-quoted"
-=======
             onClick={() => editor.chain().focus().setFontFamily('"Exo 2"').run()}
-            className={editor.isActive('textStyle', { fontFamily: '"Exo 2"' }) ? 'is-active' : ''}
+            className={isExo2 ? 'is-active' : ''}
             data-test-id="exo2"
->>>>>>> a0d2f280
           >
             Exo 2
           </button>
-<<<<<<< HEAD
-          <button
-            onClick={() => editor.chain().focus().unsetFontFamily().run()}
-            data-test-id="unsetFontFamily"
-          >
-=======
           <button onClick={() => editor.chain().focus().unsetFontFamily().run()}
                   data-test-id="unsetFontFamily">
->>>>>>> a0d2f280
             Unset font family
           </button>
         </div>
