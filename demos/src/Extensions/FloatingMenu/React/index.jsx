--- conflicted
+++ resolved
@@ -71,13 +71,8 @@
         </label>
         <button data-testid="insert-foo" onClick={() => editor.chain().insertFoo().focus().run()}>Insert Foo</button>
       </div>
-<<<<<<< HEAD
       {editor && <FloatingMenu editor={editor}>
         <div className="floating-menu">
-=======
-      {editor && <FloatingMenu editor={editor} tippyOptions={{ duration: 100 }}>
-        <div data-testid="floating-menu" className="floating-menu">
->>>>>>> a0d2f280
           <button
             onClick={() => editor.chain().focus().toggleHeading({ level: 1 }).run()}
             className={editor.isActive('heading', { level: 1 }) ? 'is-active' : ''}
