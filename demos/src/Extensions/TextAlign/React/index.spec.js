--- conflicted
+++ resolved
@@ -89,20 +89,12 @@
     cy.get('.tiptap').find('p').should('not.have.css', 'text-align', 'left')
   })
 
-<<<<<<< HEAD
   it('toggle the text to right on the 6th button', () => {
-=======
-  it('toggle the text to right on the 6rd button', () => {
->>>>>>> 70eeda8a
     cy.get('button:nth-child(6)').click()
     cy.get('.tiptap').find('p').should('have.css', 'text-align', 'right')
 
     cy.get('button:nth-child(6)').click()
-<<<<<<< HEAD
-    cy.get('.tiptap').find('p').should('have.css', 'text-align', 'start')
-=======
     cy.get('.tiptap').find('p').should('not.have.css', 'text-align', 'right')
->>>>>>> 70eeda8a
   })
 
   it('aligns the text left when pressing the keyboard shortcut', () => {
