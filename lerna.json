--- conflicted
+++ resolved
@@ -10,9 +10,5 @@
   },
   "$schema": "node_modules/lerna/schemas/lerna-schema.json",
   "useNx": true,
-<<<<<<< HEAD
-  "version": "2.2.0-rc.8"
-=======
   "version": "2.3.2"
->>>>>>> 5ae2de2e
 }