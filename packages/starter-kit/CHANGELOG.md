# Change Log

<<<<<<< HEAD
## 3.0.0-next.6

### Major Changes

- a92f4a6: We are now building packages with tsup which does not support UMD builds, please repackage if you require UMD builds
- 64a74f6: We have now added the `Link`, `ListKeymap`, and `Underline` extensions to the starter kit for a smoother onboarding experience

  If you have theses extensions in your project, you can remove them from your project and use the ones from the starter kit instead.

  ```diff
  - import Link from '@tiptap/extension-link'
  - import ListKeymap from '@tiptap/extension-list-keymap'
  - import Underline from '@tiptap/extension-underline'
  + import { StarterKit } from '@tiptap/starter-kit'
  ```

### Patch Changes

- Updated dependencies [a92f4a6]
- Updated dependencies [bfec9b2]
- Updated dependencies [20f68f6]
- Updated dependencies [0e3207f]
- Updated dependencies [37913d5]
- Updated dependencies [28c5418]
- Updated dependencies [32958d6]
- Updated dependencies [12bb31a]
- Updated dependencies [062afaf]
- Updated dependencies [ff8eed6]
- Updated dependencies [704f462]
- Updated dependencies [2c911d2]
- Updated dependencies [32958d6]
- Updated dependencies [d6c7558]
- Updated dependencies [062afaf]
- Updated dependencies [32958d6]
- Updated dependencies [32958d6]
  - @tiptap/extension-horizontal-rule@3.0.0-next.6
  - @tiptap/extension-ordered-list@3.0.0-next.6
  - @tiptap/extension-bullet-list@3.0.0-next.6
  - @tiptap/extension-list-keymap@3.0.0-next.6
  - @tiptap/extension-blockquote@3.0.0-next.6
  - @tiptap/extension-code-block@3.0.0-next.6
  - @tiptap/extension-dropcursor@3.0.0-next.6
  - @tiptap/extension-hard-break@3.0.0-next.6
  - @tiptap/extension-gapcursor@3.0.0-next.6
  - @tiptap/extension-list-item@3.0.0-next.6
  - @tiptap/extension-paragraph@3.0.0-next.6
  - @tiptap/extension-underline@3.0.0-next.6
  - @tiptap/extension-document@3.0.0-next.6
  - @tiptap/extension-heading@3.0.0-next.6
  - @tiptap/extension-history@3.0.0-next.6
  - @tiptap/extension-italic@3.0.0-next.6
  - @tiptap/extension-strike@3.0.0-next.6
  - @tiptap/extension-bold@3.0.0-next.6
  - @tiptap/extension-code@3.0.0-next.6
  - @tiptap/extension-link@3.0.0-next.6
  - @tiptap/extension-text@3.0.0-next.6
  - @tiptap/core@3.0.0-next.6
  - @tiptap/pm@3.0.0-next.6
  - @tiptap/extensions@3.0.0-next.6

## 3.0.0-next.5

### Patch Changes

- Updated dependencies [0e3207f]
- Updated dependencies [28c5418]
- Updated dependencies [32958d6]
- Updated dependencies [062afaf]
- Updated dependencies [704f462]
- Updated dependencies [2c911d2]
- Updated dependencies [32958d6]
- Updated dependencies [062afaf]
- Updated dependencies [32958d6]
- Updated dependencies [32958d6]
  - @tiptap/core@3.0.0-next.5
  - @tiptap/extension-ordered-list@3.0.0-next.5
  - @tiptap/extension-bullet-list@3.0.0-next.5
  - @tiptap/extension-list-keymap@3.0.0-next.5
  - @tiptap/extension-list-item@3.0.0-next.5
  - @tiptap/extension-blockquote@3.0.0-next.5
  - @tiptap/extension-bold@3.0.0-next.5
  - @tiptap/extension-code@3.0.0-next.5
  - @tiptap/extension-code-block@3.0.0-next.5
  - @tiptap/extension-document@3.0.0-next.5
  - @tiptap/extension-dropcursor@3.0.0-next.5
  - @tiptap/extension-gapcursor@3.0.0-next.5
  - @tiptap/extension-hard-break@3.0.0-next.5
  - @tiptap/extension-heading@3.0.0-next.5
  - @tiptap/extension-history@3.0.0-next.5
  - @tiptap/extension-horizontal-rule@3.0.0-next.5
  - @tiptap/extension-italic@3.0.0-next.5
  - @tiptap/extension-link@3.0.0-next.5
  - @tiptap/extension-paragraph@3.0.0-next.5
  - @tiptap/extension-strike@3.0.0-next.5
  - @tiptap/extension-text@3.0.0-next.5
  - @tiptap/extension-underline@3.0.0-next.5
  - @tiptap/extensions@3.0.0-next.5
  - @tiptap/pm@3.0.0-next.5

## 3.0.0-next.4
=======
## 2.11.6

### Patch Changes

- 3826872: Remove redundant optional chaining in options object
- Updated dependencies [826cfe7]
- Updated dependencies [f3258d9]
- Updated dependencies [9abb019]
  - @tiptap/core@2.11.6
  - @tiptap/pm@2.11.6
  - @tiptap/extension-ordered-list@2.11.6
  - @tiptap/extension-blockquote@2.11.6
  - @tiptap/extension-bold@2.11.6
  - @tiptap/extension-bullet-list@2.11.6
  - @tiptap/extension-code@2.11.6
  - @tiptap/extension-code-block@2.11.6
  - @tiptap/extension-document@2.11.6
  - @tiptap/extension-dropcursor@2.11.6
  - @tiptap/extension-gapcursor@2.11.6
  - @tiptap/extension-hard-break@2.11.6
  - @tiptap/extension-heading@2.11.6
  - @tiptap/extension-history@2.11.6
  - @tiptap/extension-horizontal-rule@2.11.6
  - @tiptap/extension-italic@2.11.6
  - @tiptap/extension-list-item@2.11.6
  - @tiptap/extension-paragraph@2.11.6
  - @tiptap/extension-strike@2.11.6
  - @tiptap/extension-text@2.11.6
  - @tiptap/extension-text-style@2.11.6

## 2.11.5

### Patch Changes

- Updated dependencies [98fffbb]
  - @tiptap/pm@2.11.5
  - @tiptap/core@2.11.5
  - @tiptap/extension-blockquote@2.11.5
  - @tiptap/extension-bold@2.11.5
  - @tiptap/extension-bullet-list@2.11.5
  - @tiptap/extension-code@2.11.5
  - @tiptap/extension-code-block@2.11.5
  - @tiptap/extension-document@2.11.5
  - @tiptap/extension-dropcursor@2.11.5
  - @tiptap/extension-gapcursor@2.11.5
  - @tiptap/extension-hard-break@2.11.5
  - @tiptap/extension-heading@2.11.5
  - @tiptap/extension-history@2.11.5
  - @tiptap/extension-horizontal-rule@2.11.5
  - @tiptap/extension-italic@2.11.5
  - @tiptap/extension-list-item@2.11.5
  - @tiptap/extension-ordered-list@2.11.5
  - @tiptap/extension-paragraph@2.11.5
  - @tiptap/extension-strike@2.11.5
  - @tiptap/extension-text@2.11.5
  - @tiptap/extension-text-style@2.11.5
>>>>>>> ce02ce14

## 2.11.4

### Patch Changes

- @tiptap/core@2.11.4
- @tiptap/extension-blockquote@2.11.4
- @tiptap/extension-bold@2.11.4
- @tiptap/extension-bullet-list@2.11.4
- @tiptap/extension-code@2.11.4
- @tiptap/extension-code-block@2.11.4
- @tiptap/extension-document@2.11.4
- @tiptap/extension-dropcursor@2.11.4
- @tiptap/extension-gapcursor@2.11.4
- @tiptap/extension-hard-break@2.11.4
- @tiptap/extension-heading@2.11.4
- @tiptap/extension-history@2.11.4
- @tiptap/extension-horizontal-rule@2.11.4
- @tiptap/extension-italic@2.11.4
- @tiptap/extension-list-item@2.11.4
- @tiptap/extension-ordered-list@2.11.4
- @tiptap/extension-paragraph@2.11.4
- @tiptap/extension-strike@2.11.4
- @tiptap/extension-text@2.11.4
- @tiptap/extension-text-style@2.11.4
- @tiptap/pm@2.11.4

## 2.11.3

### Patch Changes

- Updated dependencies [bfec9b2]
- Updated dependencies [20f68f6]
- Updated dependencies [ff8eed6]
- Updated dependencies [d6c7558]
  - @tiptap/extensions@3.0.0-next.4
  - @tiptap/core@3.0.0-next.4
  - @tiptap/extension-blockquote@3.0.0-next.4
  - @tiptap/extension-bold@3.0.0-next.4
  - @tiptap/extension-bullet-list@3.0.0-next.4
  - @tiptap/extension-code@3.0.0-next.4
  - @tiptap/extension-code-block@3.0.0-next.4
  - @tiptap/extension-document@3.0.0-next.4
  - @tiptap/extension-dropcursor@3.0.0-next.4
  - @tiptap/extension-gapcursor@3.0.0-next.4
  - @tiptap/extension-hard-break@3.0.0-next.4
  - @tiptap/extension-heading@3.0.0-next.4
  - @tiptap/extension-history@3.0.0-next.4
  - @tiptap/extension-horizontal-rule@3.0.0-next.4
  - @tiptap/extension-italic@3.0.0-next.4
  - @tiptap/extension-link@3.0.0-next.4
  - @tiptap/extension-list-item@3.0.0-next.4
  - @tiptap/extension-list-keymap@3.0.0-next.4
  - @tiptap/extension-ordered-list@3.0.0-next.4
  - @tiptap/extension-paragraph@3.0.0-next.4
  - @tiptap/extension-strike@3.0.0-next.4
  - @tiptap/extension-text@3.0.0-next.4
  - @tiptap/extension-underline@3.0.0-next.4
  - @tiptap/pm@3.0.0-next.4

## 3.0.0-next.3

### Patch Changes

- Updated dependencies [4d2139b]
  - @tiptap/pm@3.0.0-next.3
  - @tiptap/core@3.0.0-next.3
  - @tiptap/extension-blockquote@3.0.0-next.3
  - @tiptap/extension-bold@3.0.0-next.3
  - @tiptap/extension-bullet-list@3.0.0-next.3
  - @tiptap/extension-code@3.0.0-next.3
  - @tiptap/extension-code-block@3.0.0-next.3
  - @tiptap/extension-document@3.0.0-next.3
  - @tiptap/extension-dropcursor@3.0.0-next.3
  - @tiptap/extension-gapcursor@3.0.0-next.3
  - @tiptap/extension-hard-break@3.0.0-next.3
  - @tiptap/extension-heading@3.0.0-next.3
  - @tiptap/extension-history@3.0.0-next.3
  - @tiptap/extension-horizontal-rule@3.0.0-next.3
  - @tiptap/extension-italic@3.0.0-next.3
  - @tiptap/extension-link@3.0.0-next.3
  - @tiptap/extension-list-item@3.0.0-next.3
  - @tiptap/extension-list-keymap@3.0.0-next.3
  - @tiptap/extension-ordered-list@3.0.0-next.3
  - @tiptap/extension-paragraph@3.0.0-next.3
  - @tiptap/extension-strike@3.0.0-next.3
  - @tiptap/extension-text@3.0.0-next.3
  - @tiptap/extension-underline@3.0.0-next.3

## 3.0.0-next.2

### Patch Changes

- Updated dependencies [f79c05e]
- Updated dependencies [01547d5]
- Updated dependencies [86250c6]
- Updated dependencies [37913d5]
- Updated dependencies [12bb31a]
- Updated dependencies [283e606]
- Updated dependencies [ca6269e]
- Updated dependencies [e0dfecc]
- Updated dependencies [722ec00]
- Updated dependencies [b7ef150]
- Updated dependencies [2acf260]
  - @tiptap/extension-code@3.0.0-next.2
  - @tiptap/extension-heading@3.0.0-next.2
  - @tiptap/extension-list-keymap@3.0.0-next.2
  - @tiptap/core@3.0.0-next.2
  - @tiptap/extension-link@3.0.0-next.2
  - @tiptap/extension-blockquote@3.0.0-next.2
  - @tiptap/extension-bold@3.0.0-next.2
  - @tiptap/extension-bullet-list@3.0.0-next.2
  - @tiptap/extension-code-block@3.0.0-next.2
  - @tiptap/extension-document@3.0.0-next.2
  - @tiptap/extension-dropcursor@3.0.0-next.2
  - @tiptap/extension-gapcursor@3.0.0-next.2
  - @tiptap/extension-hard-break@3.0.0-next.2
  - @tiptap/extension-history@3.0.0-next.2
  - @tiptap/extension-horizontal-rule@3.0.0-next.2
  - @tiptap/extension-italic@3.0.0-next.2
  - @tiptap/extension-list-item@3.0.0-next.2
  - @tiptap/extension-ordered-list@3.0.0-next.2
  - @tiptap/extension-paragraph@3.0.0-next.2
  - @tiptap/extension-strike@3.0.0-next.2
  - @tiptap/extension-text@3.0.0-next.2
  - @tiptap/extension-underline@3.0.0-next.2
  - @tiptap/pm@3.0.0-next.2

## 3.0.0-next.1

### Major Changes

- a92f4a6: We are now building packages with tsup which does not support UMD builds, please repackage if you require UMD builds
- 64a74f6: We have now added the Link, ListKeymap, and Underline extensions to the starter kit for a smoother onboarding experience

  If you have theses extensions in your project, you can remove them from your project and use the ones from the starter kit instead.

### Patch Changes

- Updated dependencies [a92f4a6]
- Updated dependencies [da76972]
  - @tiptap/extension-horizontal-rule@3.0.0-next.1
  - @tiptap/extension-ordered-list@3.0.0-next.1
  - @tiptap/extension-bullet-list@3.0.0-next.1
  - @tiptap/extension-list-keymap@3.0.0-next.1
  - @tiptap/extension-blockquote@3.0.0-next.1
  - @tiptap/extension-code-block@3.0.0-next.1
  - @tiptap/extension-dropcursor@3.0.0-next.1
  - @tiptap/extension-hard-break@3.0.0-next.1
  - @tiptap/extension-gapcursor@3.0.0-next.1
  - @tiptap/extension-list-item@3.0.0-next.1
  - @tiptap/extension-paragraph@3.0.0-next.1
  - @tiptap/extension-underline@3.0.0-next.1
  - @tiptap/extension-document@3.0.0-next.1
  - @tiptap/extension-heading@3.0.0-next.1
  - @tiptap/extension-history@3.0.0-next.1
  - @tiptap/extension-italic@3.0.0-next.1
  - @tiptap/extension-strike@3.0.0-next.1
  - @tiptap/extension-bold@3.0.0-next.1
  - @tiptap/extension-code@3.0.0-next.1
  - @tiptap/extension-link@3.0.0-next.1
  - @tiptap/extension-text@3.0.0-next.1
  - @tiptap/core@3.0.0-next.1
  - @tiptap/pm@3.0.0-next.1

## 3.0.0-next.0

### Patch Changes

- Updated dependencies [0ec0af6]
  - @tiptap/core@3.0.0-next.0
  - @tiptap/extension-blockquote@3.0.0-next.0
  - @tiptap/extension-bold@3.0.0-next.0
  - @tiptap/extension-bullet-list@3.0.0-next.0
  - @tiptap/extension-code@3.0.0-next.0
  - @tiptap/extension-code-block@3.0.0-next.0
  - @tiptap/extension-document@3.0.0-next.0
  - @tiptap/extension-dropcursor@3.0.0-next.0
  - @tiptap/extension-gapcursor@3.0.0-next.0
  - @tiptap/extension-hard-break@3.0.0-next.0
  - @tiptap/extension-heading@3.0.0-next.0
  - @tiptap/extension-history@3.0.0-next.0
  - @tiptap/extension-horizontal-rule@3.0.0-next.0
  - @tiptap/extension-italic@3.0.0-next.0
  - @tiptap/extension-list-item@3.0.0-next.0
  - @tiptap/extension-ordered-list@3.0.0-next.0
  - @tiptap/extension-paragraph@3.0.0-next.0
  - @tiptap/extension-strike@3.0.0-next.0
  - @tiptap/extension-text@3.0.0-next.0

## 2.5.8

### Patch Changes

- Updated dependencies [a08bf85]
  - @tiptap/core@2.5.8
  - @tiptap/extension-blockquote@2.5.8
  - @tiptap/extension-bold@2.5.8
  - @tiptap/extension-bullet-list@2.5.8
  - @tiptap/extension-code@2.5.8
  - @tiptap/extension-code-block@2.5.8
  - @tiptap/extension-document@2.5.8
  - @tiptap/extension-dropcursor@2.5.8
  - @tiptap/extension-gapcursor@2.5.8
  - @tiptap/extension-hard-break@2.5.8
  - @tiptap/extension-heading@2.5.8
  - @tiptap/extension-history@2.5.8
  - @tiptap/extension-horizontal-rule@2.5.8
  - @tiptap/extension-italic@2.5.8
  - @tiptap/extension-list-item@2.5.8
  - @tiptap/extension-ordered-list@2.5.8
  - @tiptap/extension-paragraph@2.5.8
  - @tiptap/extension-strike@2.5.8
  - @tiptap/extension-text@2.5.8

## 2.5.7

### Patch Changes

- Updated dependencies [b012471]
- Updated dependencies [cc3497e]
  - @tiptap/core@2.5.7
  - @tiptap/extension-blockquote@2.5.7
  - @tiptap/extension-bold@2.5.7
  - @tiptap/extension-bullet-list@2.5.7
  - @tiptap/extension-code@2.5.7
  - @tiptap/extension-code-block@2.5.7
  - @tiptap/extension-document@2.5.7
  - @tiptap/extension-dropcursor@2.5.7
  - @tiptap/extension-gapcursor@2.5.7
  - @tiptap/extension-hard-break@2.5.7
  - @tiptap/extension-heading@2.5.7
  - @tiptap/extension-history@2.5.7
  - @tiptap/extension-horizontal-rule@2.5.7
  - @tiptap/extension-italic@2.5.7
  - @tiptap/extension-list-item@2.5.7
  - @tiptap/extension-ordered-list@2.5.7
  - @tiptap/extension-paragraph@2.5.7
  - @tiptap/extension-strike@2.5.7
  - @tiptap/extension-text@2.5.7

## 2.5.6

### Patch Changes

- Updated dependencies [618bca9]
- Updated dependencies [35682d1]
- Updated dependencies [4e5b2d8]
- Updated dependencies [2104f0f]
  - @tiptap/core@2.5.6
  - @tiptap/extension-code-block@2.5.6
  - @tiptap/extension-blockquote@2.5.6
  - @tiptap/extension-bold@2.5.6
  - @tiptap/extension-bullet-list@2.5.6
  - @tiptap/extension-code@2.5.6
  - @tiptap/extension-document@2.5.6
  - @tiptap/extension-dropcursor@2.5.6
  - @tiptap/extension-gapcursor@2.5.6
  - @tiptap/extension-hard-break@2.5.6
  - @tiptap/extension-heading@2.5.6
  - @tiptap/extension-history@2.5.6
  - @tiptap/extension-horizontal-rule@2.5.6
  - @tiptap/extension-italic@2.5.6
  - @tiptap/extension-list-item@2.5.6
  - @tiptap/extension-ordered-list@2.5.6
  - @tiptap/extension-paragraph@2.5.6
  - @tiptap/extension-strike@2.5.6
  - @tiptap/extension-text@2.5.6

## 2.5.5

### Patch Changes

- Updated dependencies [4cca382]
- Updated dependencies [3b67e8a]
  - @tiptap/core@2.5.5
  - @tiptap/extension-blockquote@2.5.5
  - @tiptap/extension-bold@2.5.5
  - @tiptap/extension-bullet-list@2.5.5
  - @tiptap/extension-code@2.5.5
  - @tiptap/extension-code-block@2.5.5
  - @tiptap/extension-document@2.5.5
  - @tiptap/extension-dropcursor@2.5.5
  - @tiptap/extension-gapcursor@2.5.5
  - @tiptap/extension-hard-break@2.5.5
  - @tiptap/extension-heading@2.5.5
  - @tiptap/extension-history@2.5.5
  - @tiptap/extension-horizontal-rule@2.5.5
  - @tiptap/extension-italic@2.5.5
  - @tiptap/extension-list-item@2.5.5
  - @tiptap/extension-ordered-list@2.5.5
  - @tiptap/extension-paragraph@2.5.5
  - @tiptap/extension-strike@2.5.5
  - @tiptap/extension-text@2.5.5

## 2.5.4

### Patch Changes

- dd7f9ac: There was an issue with the cjs bundling of packages and default exports, now we resolve default exports in legacy compatible way
- Updated dependencies [dd7f9ac]
  - @tiptap/extension-horizontal-rule@2.5.4
  - @tiptap/extension-ordered-list@2.5.4
  - @tiptap/extension-bullet-list@2.5.4
  - @tiptap/extension-blockquote@2.5.4
  - @tiptap/extension-code-block@2.5.4
  - @tiptap/extension-dropcursor@2.5.4
  - @tiptap/extension-hard-break@2.5.4
  - @tiptap/extension-gapcursor@2.5.4
  - @tiptap/extension-list-item@2.5.4
  - @tiptap/extension-paragraph@2.5.4
  - @tiptap/extension-document@2.5.4
  - @tiptap/extension-heading@2.5.4
  - @tiptap/extension-history@2.5.4
  - @tiptap/extension-italic@2.5.4
  - @tiptap/extension-strike@2.5.4
  - @tiptap/extension-bold@2.5.4
  - @tiptap/extension-code@2.5.4
  - @tiptap/extension-text@2.5.4
  - @tiptap/core@2.5.4

## 2.5.3

### Patch Changes

- @tiptap/core@2.5.3
- @tiptap/extension-blockquote@2.5.3
- @tiptap/extension-bold@2.5.3
- @tiptap/extension-bullet-list@2.5.3
- @tiptap/extension-code@2.5.3
- @tiptap/extension-code-block@2.5.3
- @tiptap/extension-document@2.5.3
- @tiptap/extension-dropcursor@2.5.3
- @tiptap/extension-gapcursor@2.5.3
- @tiptap/extension-hard-break@2.5.3
- @tiptap/extension-heading@2.5.3
- @tiptap/extension-history@2.5.3
- @tiptap/extension-horizontal-rule@2.5.3
- @tiptap/extension-italic@2.5.3
- @tiptap/extension-list-item@2.5.3
- @tiptap/extension-ordered-list@2.5.3
- @tiptap/extension-paragraph@2.5.3
- @tiptap/extension-strike@2.5.3
- @tiptap/extension-text@2.5.3

## 2.5.2

### Patch Changes

- Updated dependencies [07f4c03]
  - @tiptap/core@2.5.2
  - @tiptap/extension-blockquote@2.5.2
  - @tiptap/extension-bold@2.5.2
  - @tiptap/extension-bullet-list@2.5.2
  - @tiptap/extension-code@2.5.2
  - @tiptap/extension-code-block@2.5.2
  - @tiptap/extension-document@2.5.2
  - @tiptap/extension-dropcursor@2.5.2
  - @tiptap/extension-gapcursor@2.5.2
  - @tiptap/extension-hard-break@2.5.2
  - @tiptap/extension-heading@2.5.2
  - @tiptap/extension-history@2.5.2
  - @tiptap/extension-horizontal-rule@2.5.2
  - @tiptap/extension-italic@2.5.2
  - @tiptap/extension-list-item@2.5.2
  - @tiptap/extension-ordered-list@2.5.2
  - @tiptap/extension-paragraph@2.5.2
  - @tiptap/extension-strike@2.5.2
  - @tiptap/extension-text@2.5.2

## 2.5.1

### Patch Changes

- @tiptap/core@2.5.1
- @tiptap/extension-blockquote@2.5.1
- @tiptap/extension-bold@2.5.1
- @tiptap/extension-bullet-list@2.5.1
- @tiptap/extension-code@2.5.1
- @tiptap/extension-code-block@2.5.1
- @tiptap/extension-document@2.5.1
- @tiptap/extension-dropcursor@2.5.1
- @tiptap/extension-gapcursor@2.5.1
- @tiptap/extension-hard-break@2.5.1
- @tiptap/extension-heading@2.5.1
- @tiptap/extension-history@2.5.1
- @tiptap/extension-horizontal-rule@2.5.1
- @tiptap/extension-italic@2.5.1
- @tiptap/extension-list-item@2.5.1
- @tiptap/extension-ordered-list@2.5.1
- @tiptap/extension-paragraph@2.5.1
- @tiptap/extension-strike@2.5.1
- @tiptap/extension-text@2.5.1

## 2.5.0

### Patch Changes

- fb45149: fix(starter-kit): make blockquote shortcut work in starter-kit
- Updated dependencies [fb45149]
- Updated dependencies [fb45149]
- Updated dependencies [fb45149]
- Updated dependencies [fb45149]
  - @tiptap/core@2.5.0
  - @tiptap/extension-blockquote@2.5.0
  - @tiptap/extension-bold@2.5.0
  - @tiptap/extension-bullet-list@2.5.0
  - @tiptap/extension-code@2.5.0
  - @tiptap/extension-code-block@2.5.0
  - @tiptap/extension-document@2.5.0
  - @tiptap/extension-dropcursor@2.5.0
  - @tiptap/extension-gapcursor@2.5.0
  - @tiptap/extension-hard-break@2.5.0
  - @tiptap/extension-heading@2.5.0
  - @tiptap/extension-history@2.5.0
  - @tiptap/extension-horizontal-rule@2.5.0
  - @tiptap/extension-italic@2.5.0
  - @tiptap/extension-list-item@2.5.0
  - @tiptap/extension-ordered-list@2.5.0
  - @tiptap/extension-paragraph@2.5.0
  - @tiptap/extension-strike@2.5.0
  - @tiptap/extension-text@2.5.0

## 2.5.0-pre.16

### Patch Changes

- @tiptap/core@2.5.0-pre.16
- @tiptap/extension-blockquote@2.5.0-pre.16
- @tiptap/extension-bold@2.5.0-pre.16
- @tiptap/extension-bullet-list@2.5.0-pre.16
- @tiptap/extension-code@2.5.0-pre.16
- @tiptap/extension-code-block@2.5.0-pre.16
- @tiptap/extension-document@2.5.0-pre.16
- @tiptap/extension-dropcursor@2.5.0-pre.16
- @tiptap/extension-gapcursor@2.5.0-pre.16
- @tiptap/extension-hard-break@2.5.0-pre.16
- @tiptap/extension-heading@2.5.0-pre.16
- @tiptap/extension-history@2.5.0-pre.16
- @tiptap/extension-horizontal-rule@2.5.0-pre.16
- @tiptap/extension-italic@2.5.0-pre.16
- @tiptap/extension-list-item@2.5.0-pre.16
- @tiptap/extension-ordered-list@2.5.0-pre.16
- @tiptap/extension-paragraph@2.5.0-pre.16
- @tiptap/extension-strike@2.5.0-pre.16
- @tiptap/extension-text@2.5.0-pre.16

## 2.5.0-pre.15

### Patch Changes

- @tiptap/core@2.5.0-pre.15
- @tiptap/extension-blockquote@2.5.0-pre.15
- @tiptap/extension-bold@2.5.0-pre.15
- @tiptap/extension-bullet-list@2.5.0-pre.15
- @tiptap/extension-code@2.5.0-pre.15
- @tiptap/extension-code-block@2.5.0-pre.15
- @tiptap/extension-document@2.5.0-pre.15
- @tiptap/extension-dropcursor@2.5.0-pre.15
- @tiptap/extension-gapcursor@2.5.0-pre.15
- @tiptap/extension-hard-break@2.5.0-pre.15
- @tiptap/extension-heading@2.5.0-pre.15
- @tiptap/extension-history@2.5.0-pre.15
- @tiptap/extension-horizontal-rule@2.5.0-pre.15
- @tiptap/extension-italic@2.5.0-pre.15
- @tiptap/extension-list-item@2.5.0-pre.15
- @tiptap/extension-ordered-list@2.5.0-pre.15
- @tiptap/extension-paragraph@2.5.0-pre.15
- @tiptap/extension-strike@2.5.0-pre.15
- @tiptap/extension-text@2.5.0-pre.15

## 2.5.0-pre.14

### Patch Changes

- @tiptap/core@2.5.0-pre.14
- @tiptap/extension-blockquote@2.5.0-pre.14
- @tiptap/extension-bold@2.5.0-pre.14
- @tiptap/extension-bullet-list@2.5.0-pre.14
- @tiptap/extension-code@2.5.0-pre.14
- @tiptap/extension-code-block@2.5.0-pre.14
- @tiptap/extension-document@2.5.0-pre.14
- @tiptap/extension-dropcursor@2.5.0-pre.14
- @tiptap/extension-gapcursor@2.5.0-pre.14
- @tiptap/extension-hard-break@2.5.0-pre.14
- @tiptap/extension-heading@2.5.0-pre.14
- @tiptap/extension-history@2.5.0-pre.14
- @tiptap/extension-horizontal-rule@2.5.0-pre.14
- @tiptap/extension-italic@2.5.0-pre.14
- @tiptap/extension-list-item@2.5.0-pre.14
- @tiptap/extension-ordered-list@2.5.0-pre.14
- @tiptap/extension-paragraph@2.5.0-pre.14
- @tiptap/extension-strike@2.5.0-pre.14
- @tiptap/extension-text@2.5.0-pre.14

## 2.5.0-pre.13

### Patch Changes

- Updated dependencies [74a37ff]
  - @tiptap/core@2.5.0-pre.13
  - @tiptap/extension-blockquote@2.5.0-pre.13
  - @tiptap/extension-bold@2.5.0-pre.13
  - @tiptap/extension-bullet-list@2.5.0-pre.13
  - @tiptap/extension-code@2.5.0-pre.13
  - @tiptap/extension-code-block@2.5.0-pre.13
  - @tiptap/extension-document@2.5.0-pre.13
  - @tiptap/extension-dropcursor@2.5.0-pre.13
  - @tiptap/extension-gapcursor@2.5.0-pre.13
  - @tiptap/extension-hard-break@2.5.0-pre.13
  - @tiptap/extension-heading@2.5.0-pre.13
  - @tiptap/extension-history@2.5.0-pre.13
  - @tiptap/extension-horizontal-rule@2.5.0-pre.13
  - @tiptap/extension-italic@2.5.0-pre.13
  - @tiptap/extension-list-item@2.5.0-pre.13
  - @tiptap/extension-ordered-list@2.5.0-pre.13
  - @tiptap/extension-paragraph@2.5.0-pre.13
  - @tiptap/extension-strike@2.5.0-pre.13
  - @tiptap/extension-text@2.5.0-pre.13

## 2.5.0-pre.12

### Patch Changes

- Updated dependencies [74a37ff]
  - @tiptap/core@2.5.0-pre.12
  - @tiptap/extension-blockquote@2.5.0-pre.12
  - @tiptap/extension-bold@2.5.0-pre.12
  - @tiptap/extension-bullet-list@2.5.0-pre.12
  - @tiptap/extension-code@2.5.0-pre.12
  - @tiptap/extension-code-block@2.5.0-pre.12
  - @tiptap/extension-document@2.5.0-pre.12
  - @tiptap/extension-dropcursor@2.5.0-pre.12
  - @tiptap/extension-gapcursor@2.5.0-pre.12
  - @tiptap/extension-hard-break@2.5.0-pre.12
  - @tiptap/extension-heading@2.5.0-pre.12
  - @tiptap/extension-history@2.5.0-pre.12
  - @tiptap/extension-horizontal-rule@2.5.0-pre.12
  - @tiptap/extension-italic@2.5.0-pre.12
  - @tiptap/extension-list-item@2.5.0-pre.12
  - @tiptap/extension-ordered-list@2.5.0-pre.12
  - @tiptap/extension-paragraph@2.5.0-pre.12
  - @tiptap/extension-strike@2.5.0-pre.12
  - @tiptap/extension-text@2.5.0-pre.12

## 2.5.0-pre.11

### Patch Changes

- Updated dependencies [74a37ff]
  - @tiptap/core@2.5.0-pre.11
  - @tiptap/extension-blockquote@2.5.0-pre.11
  - @tiptap/extension-bold@2.5.0-pre.11
  - @tiptap/extension-bullet-list@2.5.0-pre.11
  - @tiptap/extension-code@2.5.0-pre.11
  - @tiptap/extension-code-block@2.5.0-pre.11
  - @tiptap/extension-document@2.5.0-pre.11
  - @tiptap/extension-dropcursor@2.5.0-pre.11
  - @tiptap/extension-gapcursor@2.5.0-pre.11
  - @tiptap/extension-hard-break@2.5.0-pre.11
  - @tiptap/extension-heading@2.5.0-pre.11
  - @tiptap/extension-history@2.5.0-pre.11
  - @tiptap/extension-horizontal-rule@2.5.0-pre.11
  - @tiptap/extension-italic@2.5.0-pre.11
  - @tiptap/extension-list-item@2.5.0-pre.11
  - @tiptap/extension-ordered-list@2.5.0-pre.11
  - @tiptap/extension-paragraph@2.5.0-pre.11
  - @tiptap/extension-strike@2.5.0-pre.11
  - @tiptap/extension-text@2.5.0-pre.11

## 2.5.0-pre.10

### Patch Changes

- Updated dependencies [74a37ff]
  - @tiptap/core@2.5.0-pre.10
  - @tiptap/extension-blockquote@2.5.0-pre.10
  - @tiptap/extension-bold@2.5.0-pre.10
  - @tiptap/extension-bullet-list@2.5.0-pre.10
  - @tiptap/extension-code@2.5.0-pre.10
  - @tiptap/extension-code-block@2.5.0-pre.10
  - @tiptap/extension-document@2.5.0-pre.10
  - @tiptap/extension-dropcursor@2.5.0-pre.10
  - @tiptap/extension-gapcursor@2.5.0-pre.10
  - @tiptap/extension-hard-break@2.5.0-pre.10
  - @tiptap/extension-heading@2.5.0-pre.10
  - @tiptap/extension-history@2.5.0-pre.10
  - @tiptap/extension-horizontal-rule@2.5.0-pre.10
  - @tiptap/extension-italic@2.5.0-pre.10
  - @tiptap/extension-list-item@2.5.0-pre.10
  - @tiptap/extension-ordered-list@2.5.0-pre.10
  - @tiptap/extension-paragraph@2.5.0-pre.10
  - @tiptap/extension-strike@2.5.0-pre.10
  - @tiptap/extension-text@2.5.0-pre.10

## 2.5.0-pre.9

### Patch Changes

- d5e10dc: fix(starter-kit): make blockquote shortcut work in starter-kit
- Updated dependencies [14a00f4]
  - @tiptap/core@2.5.0-pre.9
  - @tiptap/extension-blockquote@2.5.0-pre.9
  - @tiptap/extension-bold@2.5.0-pre.9
  - @tiptap/extension-bullet-list@2.5.0-pre.9
  - @tiptap/extension-code@2.5.0-pre.9
  - @tiptap/extension-code-block@2.5.0-pre.9
  - @tiptap/extension-document@2.5.0-pre.9
  - @tiptap/extension-dropcursor@2.5.0-pre.9
  - @tiptap/extension-gapcursor@2.5.0-pre.9
  - @tiptap/extension-hard-break@2.5.0-pre.9
  - @tiptap/extension-heading@2.5.0-pre.9
  - @tiptap/extension-history@2.5.0-pre.9
  - @tiptap/extension-horizontal-rule@2.5.0-pre.9
  - @tiptap/extension-italic@2.5.0-pre.9
  - @tiptap/extension-list-item@2.5.0-pre.9
  - @tiptap/extension-ordered-list@2.5.0-pre.9
  - @tiptap/extension-paragraph@2.5.0-pre.9
  - @tiptap/extension-strike@2.5.0-pre.9
  - @tiptap/extension-text@2.5.0-pre.9

## 2.5.0-pre.8

### Patch Changes

- Updated dependencies [509676e]
  - @tiptap/core@2.5.0-pre.8
  - @tiptap/extension-blockquote@2.5.0-pre.8
  - @tiptap/extension-bold@2.5.0-pre.8
  - @tiptap/extension-bullet-list@2.5.0-pre.8
  - @tiptap/extension-code@2.5.0-pre.8
  - @tiptap/extension-code-block@2.5.0-pre.8
  - @tiptap/extension-document@2.5.0-pre.8
  - @tiptap/extension-dropcursor@2.5.0-pre.8
  - @tiptap/extension-gapcursor@2.5.0-pre.8
  - @tiptap/extension-hard-break@2.5.0-pre.8
  - @tiptap/extension-heading@2.5.0-pre.8
  - @tiptap/extension-history@2.5.0-pre.8
  - @tiptap/extension-horizontal-rule@2.5.0-pre.8
  - @tiptap/extension-italic@2.5.0-pre.8
  - @tiptap/extension-list-item@2.5.0-pre.8
  - @tiptap/extension-ordered-list@2.5.0-pre.8
  - @tiptap/extension-paragraph@2.5.0-pre.8
  - @tiptap/extension-strike@2.5.0-pre.8
  - @tiptap/extension-text@2.5.0-pre.8

## 2.5.0-pre.7

### Patch Changes

- @tiptap/core@2.5.0-pre.7
- @tiptap/extension-blockquote@2.5.0-pre.7
- @tiptap/extension-bold@2.5.0-pre.7
- @tiptap/extension-bullet-list@2.5.0-pre.7
- @tiptap/extension-code@2.5.0-pre.7
- @tiptap/extension-code-block@2.5.0-pre.7
- @tiptap/extension-document@2.5.0-pre.7
- @tiptap/extension-dropcursor@2.5.0-pre.7
- @tiptap/extension-gapcursor@2.5.0-pre.7
- @tiptap/extension-hard-break@2.5.0-pre.7
- @tiptap/extension-heading@2.5.0-pre.7
- @tiptap/extension-history@2.5.0-pre.7
- @tiptap/extension-horizontal-rule@2.5.0-pre.7
- @tiptap/extension-italic@2.5.0-pre.7
- @tiptap/extension-list-item@2.5.0-pre.7
- @tiptap/extension-ordered-list@2.5.0-pre.7
- @tiptap/extension-paragraph@2.5.0-pre.7
- @tiptap/extension-strike@2.5.0-pre.7
- @tiptap/extension-text@2.5.0-pre.7

All notable changes to this project will be documented in this file.
See [Conventional Commits](https://conventionalcommits.org) for commit guidelines.

# [2.4.0](https://github.com/ueberdosis/tiptap/compare/v2.3.2...v2.4.0) (2024-05-14)

### Features

- added jsdocs ([#4356](https://github.com/ueberdosis/tiptap/issues/4356)) ([b941eea](https://github.com/ueberdosis/tiptap/commit/b941eea6daba09d48a5d18ccc1b9a1d84b2249dd))

## [2.3.2](https://github.com/ueberdosis/tiptap/compare/v2.3.1...v2.3.2) (2024-05-08)

**Note:** Version bump only for package @tiptap/starter-kit

## [2.3.1](https://github.com/ueberdosis/tiptap/compare/v2.3.0...v2.3.1) (2024-04-30)

**Note:** Version bump only for package @tiptap/starter-kit

# [2.3.0](https://github.com/ueberdosis/tiptap/compare/v2.2.6...v2.3.0) (2024-04-09)

**Note:** Version bump only for package @tiptap/starter-kit

## [2.2.6](https://github.com/ueberdosis/tiptap/compare/v2.2.5...v2.2.6) (2024-04-06)

**Note:** Version bump only for package @tiptap/starter-kit

## [2.2.5](https://github.com/ueberdosis/tiptap/compare/v2.2.4...v2.2.5) (2024-04-05)

**Note:** Version bump only for package @tiptap/starter-kit

## [2.2.4](https://github.com/ueberdosis/tiptap/compare/v2.2.3...v2.2.4) (2024-02-23)

**Note:** Version bump only for package @tiptap/starter-kit

## [2.2.3](https://github.com/ueberdosis/tiptap/compare/v2.2.2...v2.2.3) (2024-02-15)

**Note:** Version bump only for package @tiptap/starter-kit

## [2.2.2](https://github.com/ueberdosis/tiptap/compare/v2.2.1...v2.2.2) (2024-02-07)

**Note:** Version bump only for package @tiptap/starter-kit

## [2.2.1](https://github.com/ueberdosis/tiptap/compare/v2.2.0...v2.2.1) (2024-01-31)

**Note:** Version bump only for package @tiptap/starter-kit

# [2.2.0](https://github.com/ueberdosis/tiptap/compare/v2.1.16...v2.2.0) (2024-01-29)

# [2.2.0-rc.8](https://github.com/ueberdosis/tiptap/compare/v2.1.14...v2.2.0-rc.8) (2024-01-08)

# [2.2.0-rc.7](https://github.com/ueberdosis/tiptap/compare/v2.2.0-rc.6...v2.2.0-rc.7) (2023-11-27)

# [2.2.0-rc.6](https://github.com/ueberdosis/tiptap/compare/v2.2.0-rc.5...v2.2.0-rc.6) (2023-11-23)

# [2.2.0-rc.4](https://github.com/ueberdosis/tiptap/compare/v2.1.11...v2.2.0-rc.4) (2023-10-10)

# [2.2.0-rc.3](https://github.com/ueberdosis/tiptap/compare/v2.2.0-rc.2...v2.2.0-rc.3) (2023-08-18)

# [2.2.0-rc.1](https://github.com/ueberdosis/tiptap/compare/v2.2.0-rc.0...v2.2.0-rc.1) (2023-08-18)

# [2.2.0-rc.0](https://github.com/ueberdosis/tiptap/compare/v2.1.5...v2.2.0-rc.0) (2023-08-18)

**Note:** Version bump only for package @tiptap/starter-kit

## [2.1.16](https://github.com/ueberdosis/tiptap/compare/v2.1.15...v2.1.16) (2024-01-10)

**Note:** Version bump only for package @tiptap/starter-kit

## [2.1.15](https://github.com/ueberdosis/tiptap/compare/v2.1.14...v2.1.15) (2024-01-08)

**Note:** Version bump only for package @tiptap/starter-kit

## [2.1.14](https://github.com/ueberdosis/tiptap/compare/v2.1.13...v2.1.14) (2024-01-08)

**Note:** Version bump only for package @tiptap/starter-kit

## [2.1.13](https://github.com/ueberdosis/tiptap/compare/v2.1.12...v2.1.13) (2023-11-30)

**Note:** Version bump only for package @tiptap/starter-kit

## [2.1.12](https://github.com/ueberdosis/tiptap/compare/v2.1.11...v2.1.12) (2023-10-11)

**Note:** Version bump only for package @tiptap/starter-kit

## [2.1.11](https://github.com/ueberdosis/tiptap/compare/v2.1.10...v2.1.11) (2023-09-20)

### Reverts

- Revert "v2.2.11" ([6aa755a](https://github.com/ueberdosis/tiptap/commit/6aa755a04b9955fc175c7ab33dee527d0d5deef0))

## [2.1.10](https://github.com/ueberdosis/tiptap/compare/v2.1.9...v2.1.10) (2023-09-15)

**Note:** Version bump only for package @tiptap/starter-kit

## [2.1.9](https://github.com/ueberdosis/tiptap/compare/v2.1.8...v2.1.9) (2023-09-14)

**Note:** Version bump only for package @tiptap/starter-kit

## [2.1.8](https://github.com/ueberdosis/tiptap/compare/v2.1.7...v2.1.8) (2023-09-04)

**Note:** Version bump only for package @tiptap/starter-kit

## [2.1.7](https://github.com/ueberdosis/tiptap/compare/v2.1.6...v2.1.7) (2023-09-04)

**Note:** Version bump only for package @tiptap/starter-kit

## [2.1.6](https://github.com/ueberdosis/tiptap/compare/v2.1.5...v2.1.6) (2023-08-18)

**Note:** Version bump only for package @tiptap/starter-kit

## [2.1.5](https://github.com/ueberdosis/tiptap/compare/v2.1.4...v2.1.5) (2023-08-18)

**Note:** Version bump only for package @tiptap/starter-kit

## [2.1.4](https://github.com/ueberdosis/tiptap/compare/v2.1.3...v2.1.4) (2023-08-18)

**Note:** Version bump only for package @tiptap/starter-kit

## [2.1.3](https://github.com/ueberdosis/tiptap/compare/v2.1.2...v2.1.3) (2023-08-18)

**Note:** Version bump only for package @tiptap/starter-kit

## [2.1.2](https://github.com/ueberdosis/tiptap/compare/v2.1.1...v2.1.2) (2023-08-17)

**Note:** Version bump only for package @tiptap/starter-kit

## [2.1.1](https://github.com/ueberdosis/tiptap/compare/v2.1.0...v2.1.1) (2023-08-16)

**Note:** Version bump only for package @tiptap/starter-kit

# [2.1.0](https://github.com/ueberdosis/tiptap/compare/v2.1.0-rc.14...v2.1.0) (2023-08-16)

**Note:** Version bump only for package @tiptap/starter-kit

# [2.1.0-rc.14](https://github.com/ueberdosis/tiptap/compare/v2.1.0-rc.13...v2.1.0-rc.14) (2023-08-11)

**Note:** Version bump only for package @tiptap/starter-kit

# [2.1.0-rc.13](https://github.com/ueberdosis/tiptap/compare/v2.0.4...v2.1.0-rc.13) (2023-08-11)

# [2.1.0-rc.12](https://github.com/ueberdosis/tiptap/compare/v2.1.0-rc.11...v2.1.0-rc.12) (2023-07-14)

# [2.1.0-rc.11](https://github.com/ueberdosis/tiptap/compare/v2.1.0-rc.10...v2.1.0-rc.11) (2023-07-07)

# [2.1.0-rc.10](https://github.com/ueberdosis/tiptap/compare/v2.1.0-rc.9...v2.1.0-rc.10) (2023-07-07)

# [2.1.0-rc.9](https://github.com/ueberdosis/tiptap/compare/v2.1.0-rc.8...v2.1.0-rc.9) (2023-06-15)

# [2.1.0-rc.8](https://github.com/ueberdosis/tiptap/compare/v2.1.0-rc.7...v2.1.0-rc.8) (2023-05-25)

# [2.1.0-rc.5](https://github.com/ueberdosis/tiptap/compare/v2.1.0-rc.4...v2.1.0-rc.5) (2023-05-25)

# [2.1.0-rc.4](https://github.com/ueberdosis/tiptap/compare/v2.1.0-rc.3...v2.1.0-rc.4) (2023-04-27)

# [2.1.0-rc.3](https://github.com/ueberdosis/tiptap/compare/v2.1.0-rc.2...v2.1.0-rc.3) (2023-04-26)

# [2.1.0-rc.2](https://github.com/ueberdosis/tiptap/compare/v2.0.3...v2.1.0-rc.2) (2023-04-26)

# [2.1.0-rc.1](https://github.com/ueberdosis/tiptap/compare/v2.1.0-rc.0...v2.1.0-rc.1) (2023-04-12)

# [2.1.0-rc.0](https://github.com/ueberdosis/tiptap/compare/v2.0.2...v2.1.0-rc.0) (2023-04-05)

### Bug Fixes

- Update peerDependencies to fix lerna version tasks ([#3914](https://github.com/ueberdosis/tiptap/issues/3914)) ([0c1bba3](https://github.com/ueberdosis/tiptap/commit/0c1bba3137b535776bcef95ff3c55e13f5a2db46))

# [2.1.0-rc.12](https://github.com/ueberdosis/tiptap/compare/v2.1.0-rc.11...v2.1.0-rc.12) (2023-07-14)

**Note:** Version bump only for package @tiptap/starter-kit

# [2.1.0-rc.11](https://github.com/ueberdosis/tiptap/compare/v2.1.0-rc.10...v2.1.0-rc.11) (2023-07-07)

**Note:** Version bump only for package @tiptap/starter-kit

# [2.1.0-rc.10](https://github.com/ueberdosis/tiptap/compare/v2.1.0-rc.9...v2.1.0-rc.10) (2023-07-07)

**Note:** Version bump only for package @tiptap/starter-kit

# [2.1.0-rc.9](https://github.com/ueberdosis/tiptap/compare/v2.1.0-rc.8...v2.1.0-rc.9) (2023-06-15)

**Note:** Version bump only for package @tiptap/starter-kit

# [2.1.0-rc.8](https://github.com/ueberdosis/tiptap/compare/v2.1.0-rc.7...v2.1.0-rc.8) (2023-05-25)

**Note:** Version bump only for package @tiptap/starter-kit

# [2.1.0-rc.7](https://github.com/ueberdosis/tiptap/compare/v2.1.0-rc.6...v2.1.0-rc.7) (2023-05-25)

**Note:** Version bump only for package @tiptap/starter-kit

# [2.1.0-rc.6](https://github.com/ueberdosis/tiptap/compare/v2.1.0-rc.5...v2.1.0-rc.6) (2023-05-25)

**Note:** Version bump only for package @tiptap/starter-kit

# [2.1.0-rc.5](https://github.com/ueberdosis/tiptap/compare/v2.1.0-rc.4...v2.1.0-rc.5) (2023-05-25)

**Note:** Version bump only for package @tiptap/starter-kit

# [2.1.0-rc.4](https://github.com/ueberdosis/tiptap/compare/v2.1.0-rc.3...v2.1.0-rc.4) (2023-04-27)

**Note:** Version bump only for package @tiptap/starter-kit

# [2.1.0-rc.3](https://github.com/ueberdosis/tiptap/compare/v2.1.0-rc.2...v2.1.0-rc.3) (2023-04-26)

**Note:** Version bump only for package @tiptap/starter-kit

# [2.1.0-rc.2](https://github.com/ueberdosis/tiptap/compare/v2.0.3...v2.1.0-rc.2) (2023-04-26)

# [2.1.0-rc.1](https://github.com/ueberdosis/tiptap/compare/v2.1.0-rc.0...v2.1.0-rc.1) (2023-04-12)

# [2.1.0-rc.0](https://github.com/ueberdosis/tiptap/compare/v2.0.2...v2.1.0-rc.0) (2023-04-05)

### Bug Fixes

- Update peerDependencies to fix lerna version tasks ([#3914](https://github.com/ueberdosis/tiptap/issues/3914)) ([0c1bba3](https://github.com/ueberdosis/tiptap/commit/0c1bba3137b535776bcef95ff3c55e13f5a2db46))

# [2.1.0-rc.1](https://github.com/ueberdosis/tiptap/compare/v2.1.0-rc.0...v2.1.0-rc.1) (2023-04-12)

**Note:** Version bump only for package @tiptap/starter-kit

# [2.1.0-rc.0](https://github.com/ueberdosis/tiptap/compare/v2.0.2...v2.1.0-rc.0) (2023-04-05)

**Note:** Version bump only for package @tiptap/starter-kit

## [2.0.3](https://github.com/ueberdosis/tiptap/compare/v2.0.2...v2.0.3) (2023-04-13)

**Note:** Version bump only for package @tiptap/starter-kit

## [2.0.2](https://github.com/ueberdosis/tiptap/compare/v2.0.1...v2.0.2) (2023-04-03)

**Note:** Version bump only for package @tiptap/starter-kit

## [2.0.1](https://github.com/ueberdosis/tiptap/compare/v2.0.0...v2.0.1) (2023-03-30)

### Bug Fixes

- Update peerDependencies to fix lerna version tasks ([#3914](https://github.com/ueberdosis/tiptap/issues/3914)) ([0534f76](https://github.com/ueberdosis/tiptap/commit/0534f76401bf5399c01ca7f39d87f7221d91b4f7))

# [2.0.0-beta.220](https://github.com/ueberdosis/tiptap/compare/v2.0.0-beta.219...v2.0.0-beta.220) (2023-02-28)

**Note:** Version bump only for package @tiptap/starter-kit

# [2.0.0-beta.219](https://github.com/ueberdosis/tiptap/compare/v2.0.0-beta.218...v2.0.0-beta.219) (2023-02-27)

**Note:** Version bump only for package @tiptap/starter-kit

# [2.0.0-beta.218](https://github.com/ueberdosis/tiptap/compare/v2.0.0-beta.217...v2.0.0-beta.218) (2023-02-18)

**Note:** Version bump only for package @tiptap/starter-kit

# [2.0.0-beta.217](https://github.com/ueberdosis/tiptap/compare/v2.0.0-beta.216...v2.0.0-beta.217) (2023-02-09)

**Note:** Version bump only for package @tiptap/starter-kit

# [2.0.0-beta.216](https://github.com/ueberdosis/tiptap/compare/v2.0.0-beta.215...v2.0.0-beta.216) (2023-02-08)

**Note:** Version bump only for package @tiptap/starter-kit

# [2.0.0-beta.215](https://github.com/ueberdosis/tiptap/compare/v2.0.0-beta.214...v2.0.0-beta.215) (2023-02-08)

### Bug Fixes

- fix builds including prosemirror ([a380ec4](https://github.com/ueberdosis/tiptap/commit/a380ec41d198ebacc80cea9e79b0a8aa3092618a))

# [2.0.0-beta.214](https://github.com/ueberdosis/tiptap/compare/v2.0.0-beta.213...v2.0.0-beta.214) (2023-02-08)

**Note:** Version bump only for package @tiptap/starter-kit

# [2.0.0-beta.213](https://github.com/ueberdosis/tiptap/compare/v2.0.0-beta.212...v2.0.0-beta.213) (2023-02-07)

**Note:** Version bump only for package @tiptap/starter-kit

# [2.0.0-beta.212](https://github.com/ueberdosis/tiptap/compare/v2.0.0-beta.211...v2.0.0-beta.212) (2023-02-03)

**Note:** Version bump only for package @tiptap/starter-kit

# [2.0.0-beta.211](https://github.com/ueberdosis/tiptap/compare/v2.0.0-beta.210...v2.0.0-beta.211) (2023-02-02)

**Note:** Version bump only for package @tiptap/starter-kit

# [2.0.0-beta.210](https://github.com/ueberdosis/tiptap/compare/v2.0.0-beta.209...v2.0.0-beta.210) (2023-02-02)

**Note:** Version bump only for package @tiptap/starter-kit

# [2.0.0-beta.209](https://github.com/ueberdosis/tiptap/compare/v2.0.0-beta.208...v2.0.0-beta.209) (2022-12-16)

**Note:** Version bump only for package @tiptap/starter-kit

# [2.0.0-beta.208](https://github.com/ueberdosis/tiptap/compare/v2.0.0-beta.207...v2.0.0-beta.208) (2022-12-16)

**Note:** Version bump only for package @tiptap/starter-kit

# [2.0.0-beta.207](https://github.com/ueberdosis/tiptap/compare/v2.0.0-beta.206...v2.0.0-beta.207) (2022-12-08)

**Note:** Version bump only for package @tiptap/starter-kit

# [2.0.0-beta.206](https://github.com/ueberdosis/tiptap/compare/v2.0.0-beta.205...v2.0.0-beta.206) (2022-12-08)

**Note:** Version bump only for package @tiptap/starter-kit

# [2.0.0-beta.205](https://github.com/ueberdosis/tiptap/compare/v2.0.0-beta.204...v2.0.0-beta.205) (2022-12-05)

**Note:** Version bump only for package @tiptap/starter-kit

# [2.0.0-beta.204](https://github.com/ueberdosis/tiptap/compare/v2.0.0-beta.203...v2.0.0-beta.204) (2022-11-25)

### Bug Fixes

- **core:** rename esm modules to esm.js ([c1a0c3a](https://github.com/ueberdosis/tiptap/commit/c1a0c3ae43baac9dd5ed90903d3a0d4eaeea7702))

# [2.0.0-beta.203](https://github.com/ueberdosis/tiptap/compare/v2.0.0-beta.202...v2.0.0-beta.203) (2022-11-24)

**Note:** Version bump only for package @tiptap/starter-kit

# [2.0.0-beta.202](https://github.com/ueberdosis/tiptap/compare/v2.0.0-beta.201...v2.0.0-beta.202) (2022-11-04)

**Note:** Version bump only for package @tiptap/starter-kit

# [2.0.0-beta.201](https://github.com/ueberdosis/tiptap/compare/v2.0.0-beta.200...v2.0.0-beta.201) (2022-11-04)

**Note:** Version bump only for package @tiptap/starter-kit

# [2.0.0-beta.200](https://github.com/ueberdosis/tiptap/compare/v2.0.0-beta.199...v2.0.0-beta.200) (2022-11-04)

**Note:** Version bump only for package @tiptap/starter-kit

# [2.0.0-beta.199](https://github.com/ueberdosis/tiptap/compare/v2.0.0-beta.198...v2.0.0-beta.199) (2022-09-30)

**Note:** Version bump only for package @tiptap/starter-kit

# [2.0.0-beta.198](https://github.com/ueberdosis/tiptap/compare/v2.0.0-beta.197...v2.0.0-beta.198) (2022-09-29)

**Note:** Version bump only for package @tiptap/starter-kit

# [2.0.0-beta.197](https://github.com/ueberdosis/tiptap/compare/v2.0.0-beta.196...v2.0.0-beta.197) (2022-09-26)

**Note:** Version bump only for package @tiptap/starter-kit

# [2.0.0-beta.196](https://github.com/ueberdosis/tiptap/compare/v2.0.0-beta.195...v2.0.0-beta.196) (2022-09-20)

**Note:** Version bump only for package @tiptap/starter-kit

# [2.0.0-beta.195](https://github.com/ueberdosis/tiptap/compare/v2.0.0-beta.194...v2.0.0-beta.195) (2022-09-14)

**Note:** Version bump only for package @tiptap/starter-kit

# [2.0.0-beta.194](https://github.com/ueberdosis/tiptap/compare/v2.0.0-beta.193...v2.0.0-beta.194) (2022-09-11)

**Note:** Version bump only for package @tiptap/starter-kit

# [2.0.0-beta.193](https://github.com/ueberdosis/tiptap/compare/v0.1.2...v2.0.0-beta.193) (2022-09-10)

### Bug Fixes

- add exports to package.json ([1277fa4](https://github.com/ueberdosis/tiptap/commit/1277fa47151e9c039508cdb219bdd0ffe647f4ee))
- export starter kit extension options ([4a2a428](https://github.com/ueberdosis/tiptap/commit/4a2a428a4c59fd3cdae589816f823d759d7926bd))
- improve export for StarterKitOptions ([8fcc80d](https://github.com/ueberdosis/tiptap/commit/8fcc80d68ec9471523ec0a8108035afef4d0f9f3))
- let StarterKit be imported as cjs module ([#2967](https://github.com/ueberdosis/tiptap/issues/2967)) ([69d22d2](https://github.com/ueberdosis/tiptap/commit/69d22d2d3c3b3064641e0a1ba66a0a9ada90d6bd))
- revert adding exports ([bc320d0](https://github.com/ueberdosis/tiptap/commit/bc320d0b4b80b0e37a7e47a56e0f6daec6e65d98))
- revert adding type: module ([f8d6475](https://github.com/ueberdosis/tiptap/commit/f8d6475e2151faea6f96baecdd6bd75880d50d2c))

### Features

- add StarterKit extension ([21384fc](https://github.com/ueberdosis/tiptap/commit/21384fc7a66dd7d1e3849be52ae4ab9adc26cf4e))

### Reverts

- Revert "Publish" ([9c38d27](https://github.com/ueberdosis/tiptap/commit/9c38d2713e6feac5645ad9c1bfc57abdbf054576))

# [2.0.0-beta.192](https://github.com/ueberdosis/tiptap/compare/@tiptap/starter-kit@2.0.0-beta.191...@tiptap/starter-kit@2.0.0-beta.192) (2022-09-03)

### Bug Fixes

- let StarterKit be imported as cjs module ([#2967](https://github.com/ueberdosis/tiptap/issues/2967)) ([69d22d2](https://github.com/ueberdosis/tiptap/commit/69d22d2d3c3b3064641e0a1ba66a0a9ada90d6bd))

# [2.0.0-beta.191](https://github.com/ueberdosis/tiptap/compare/@tiptap/starter-kit@2.0.0-beta.190...@tiptap/starter-kit@2.0.0-beta.191) (2022-07-06)

**Note:** Version bump only for package @tiptap/starter-kit

# [2.0.0-beta.190](https://github.com/ueberdosis/tiptap/compare/@tiptap/starter-kit@2.0.0-beta.189...@tiptap/starter-kit@2.0.0-beta.190) (2022-06-27)

**Note:** Version bump only for package @tiptap/starter-kit

# [2.0.0-beta.189](https://github.com/ueberdosis/tiptap/compare/@tiptap/starter-kit@2.0.0-beta.188...@tiptap/starter-kit@2.0.0-beta.189) (2022-06-20)

**Note:** Version bump only for package @tiptap/starter-kit

# [2.0.0-beta.188](https://github.com/ueberdosis/tiptap/compare/@tiptap/starter-kit@2.0.0-beta.186...@tiptap/starter-kit@2.0.0-beta.188) (2022-06-17)

### Reverts

- Revert "Publish" ([9c38d27](https://github.com/ueberdosis/tiptap/commit/9c38d2713e6feac5645ad9c1bfc57abdbf054576))

# [2.0.0-beta.186](https://github.com/ueberdosis/tiptap/compare/@tiptap/starter-kit@2.0.0-beta.186...@tiptap/starter-kit@2.0.0-beta.186) (2022-06-17)

### Reverts

- Revert "Publish" ([9c38d27](https://github.com/ueberdosis/tiptap/commit/9c38d2713e6feac5645ad9c1bfc57abdbf054576))

# [2.0.0-beta.185](https://github.com/ueberdosis/tiptap/compare/@tiptap/starter-kit@2.0.0-beta.184...@tiptap/starter-kit@2.0.0-beta.185) (2022-05-18)

**Note:** Version bump only for package @tiptap/starter-kit

# [2.0.0-beta.184](https://github.com/ueberdosis/tiptap/compare/@tiptap/starter-kit@2.0.0-beta.183...@tiptap/starter-kit@2.0.0-beta.184) (2022-04-27)

**Note:** Version bump only for package @tiptap/starter-kit

# [2.0.0-beta.183](https://github.com/ueberdosis/tiptap/compare/@tiptap/starter-kit@2.0.0-beta.182...@tiptap/starter-kit@2.0.0-beta.183) (2022-02-07)

**Note:** Version bump only for package @tiptap/starter-kit

# [2.0.0-beta.182](https://github.com/ueberdosis/tiptap/compare/@tiptap/starter-kit@2.0.0-beta.181...@tiptap/starter-kit@2.0.0-beta.182) (2022-02-07)

**Note:** Version bump only for package @tiptap/starter-kit

# [2.0.0-beta.181](https://github.com/ueberdosis/tiptap/compare/@tiptap/starter-kit@2.0.0-beta.180...@tiptap/starter-kit@2.0.0-beta.181) (2022-02-03)

**Note:** Version bump only for package @tiptap/starter-kit

# [2.0.0-beta.180](https://github.com/ueberdosis/tiptap/compare/@tiptap/starter-kit@2.0.0-beta.179...@tiptap/starter-kit@2.0.0-beta.180) (2022-01-28)

**Note:** Version bump only for package @tiptap/starter-kit

# [2.0.0-beta.179](https://github.com/ueberdosis/tiptap/compare/@tiptap/starter-kit@2.0.0-beta.178...@tiptap/starter-kit@2.0.0-beta.179) (2022-01-27)

**Note:** Version bump only for package @tiptap/starter-kit

# [2.0.0-beta.178](https://github.com/ueberdosis/tiptap/compare/@tiptap/starter-kit@2.0.0-beta.177...@tiptap/starter-kit@2.0.0-beta.178) (2022-01-27)

**Note:** Version bump only for package @tiptap/starter-kit

# [2.0.0-beta.177](https://github.com/ueberdosis/tiptap/compare/@tiptap/starter-kit@2.0.0-beta.176...@tiptap/starter-kit@2.0.0-beta.177) (2022-01-26)

**Note:** Version bump only for package @tiptap/starter-kit

# [2.0.0-beta.176](https://github.com/ueberdosis/tiptap/compare/@tiptap/starter-kit@2.0.0-beta.175...@tiptap/starter-kit@2.0.0-beta.176) (2022-01-25)

**Note:** Version bump only for package @tiptap/starter-kit

# [2.0.0-beta.175](https://github.com/ueberdosis/tiptap/compare/@tiptap/starter-kit@2.0.0-beta.174...@tiptap/starter-kit@2.0.0-beta.175) (2022-01-24)

**Note:** Version bump only for package @tiptap/starter-kit

# [2.0.0-beta.174](https://github.com/ueberdosis/tiptap/compare/@tiptap/starter-kit@2.0.0-beta.173...@tiptap/starter-kit@2.0.0-beta.174) (2022-01-20)

**Note:** Version bump only for package @tiptap/starter-kit

# [2.0.0-beta.173](https://github.com/ueberdosis/tiptap/compare/@tiptap/starter-kit@2.0.0-beta.172...@tiptap/starter-kit@2.0.0-beta.173) (2022-01-20)

**Note:** Version bump only for package @tiptap/starter-kit

# [2.0.0-beta.172](https://github.com/ueberdosis/tiptap/compare/@tiptap/starter-kit@2.0.0-beta.171...@tiptap/starter-kit@2.0.0-beta.172) (2022-01-20)

**Note:** Version bump only for package @tiptap/starter-kit

# [2.0.0-beta.171](https://github.com/ueberdosis/tiptap/compare/@tiptap/starter-kit@2.0.0-beta.170...@tiptap/starter-kit@2.0.0-beta.171) (2022-01-13)

**Note:** Version bump only for package @tiptap/starter-kit

# [2.0.0-beta.170](https://github.com/ueberdosis/tiptap/compare/@tiptap/starter-kit@2.0.0-beta.169...@tiptap/starter-kit@2.0.0-beta.170) (2022-01-11)

**Note:** Version bump only for package @tiptap/starter-kit

# [2.0.0-beta.169](https://github.com/ueberdosis/tiptap/compare/@tiptap/starter-kit@2.0.0-beta.168...@tiptap/starter-kit@2.0.0-beta.169) (2022-01-10)

**Note:** Version bump only for package @tiptap/starter-kit

# [2.0.0-beta.168](https://github.com/ueberdosis/tiptap/compare/@tiptap/starter-kit@2.0.0-beta.167...@tiptap/starter-kit@2.0.0-beta.168) (2022-01-05)

**Note:** Version bump only for package @tiptap/starter-kit

# [2.0.0-beta.167](https://github.com/ueberdosis/tiptap/compare/@tiptap/starter-kit@2.0.0-beta.166...@tiptap/starter-kit@2.0.0-beta.167) (2022-01-05)

**Note:** Version bump only for package @tiptap/starter-kit

# [2.0.0-beta.166](https://github.com/ueberdosis/tiptap/compare/@tiptap/starter-kit@2.0.0-beta.165...@tiptap/starter-kit@2.0.0-beta.166) (2022-01-05)

**Note:** Version bump only for package @tiptap/starter-kit

# [2.0.0-beta.165](https://github.com/ueberdosis/tiptap/compare/@tiptap/starter-kit@2.0.0-beta.164...@tiptap/starter-kit@2.0.0-beta.165) (2022-01-04)

**Note:** Version bump only for package @tiptap/starter-kit

# [2.0.0-beta.164](https://github.com/ueberdosis/tiptap/compare/@tiptap/starter-kit@2.0.0-beta.163...@tiptap/starter-kit@2.0.0-beta.164) (2021-12-22)

**Note:** Version bump only for package @tiptap/starter-kit

# [2.0.0-beta.163](https://github.com/ueberdosis/tiptap/compare/@tiptap/starter-kit@2.0.0-beta.162...@tiptap/starter-kit@2.0.0-beta.163) (2021-12-17)

**Note:** Version bump only for package @tiptap/starter-kit

# [2.0.0-beta.162](https://github.com/ueberdosis/tiptap/compare/@tiptap/starter-kit@2.0.0-beta.161...@tiptap/starter-kit@2.0.0-beta.162) (2021-12-16)

**Note:** Version bump only for package @tiptap/starter-kit

# [2.0.0-beta.161](https://github.com/ueberdosis/tiptap/compare/@tiptap/starter-kit@2.0.0-beta.160...@tiptap/starter-kit@2.0.0-beta.161) (2021-12-16)

**Note:** Version bump only for package @tiptap/starter-kit

# [2.0.0-beta.160](https://github.com/ueberdosis/tiptap/compare/@tiptap/starter-kit@2.0.0-beta.159...@tiptap/starter-kit@2.0.0-beta.160) (2021-12-15)

**Note:** Version bump only for package @tiptap/starter-kit

# [2.0.0-beta.159](https://github.com/ueberdosis/tiptap/compare/@tiptap/starter-kit@2.0.0-beta.158...@tiptap/starter-kit@2.0.0-beta.159) (2021-12-15)

**Note:** Version bump only for package @tiptap/starter-kit

# [2.0.0-beta.158](https://github.com/ueberdosis/tiptap/compare/@tiptap/starter-kit@2.0.0-beta.157...@tiptap/starter-kit@2.0.0-beta.158) (2021-12-14)

**Note:** Version bump only for package @tiptap/starter-kit

# [2.0.0-beta.157](https://github.com/ueberdosis/tiptap/compare/@tiptap/starter-kit@2.0.0-beta.156...@tiptap/starter-kit@2.0.0-beta.157) (2021-12-13)

**Note:** Version bump only for package @tiptap/starter-kit

# [2.0.0-beta.156](https://github.com/ueberdosis/tiptap/compare/@tiptap/starter-kit@2.0.0-beta.155...@tiptap/starter-kit@2.0.0-beta.156) (2021-12-10)

**Note:** Version bump only for package @tiptap/starter-kit

# [2.0.0-beta.155](https://github.com/ueberdosis/tiptap/compare/@tiptap/starter-kit@2.0.0-beta.154...@tiptap/starter-kit@2.0.0-beta.155) (2021-12-10)

**Note:** Version bump only for package @tiptap/starter-kit

# [2.0.0-beta.154](https://github.com/ueberdosis/tiptap/compare/@tiptap/starter-kit@2.0.0-beta.153...@tiptap/starter-kit@2.0.0-beta.154) (2021-12-08)

**Note:** Version bump only for package @tiptap/starter-kit

# [2.0.0-beta.153](https://github.com/ueberdosis/tiptap/compare/@tiptap/starter-kit@2.0.0-beta.152...@tiptap/starter-kit@2.0.0-beta.153) (2021-12-06)

**Note:** Version bump only for package @tiptap/starter-kit

# [2.0.0-beta.152](https://github.com/ueberdosis/tiptap/compare/@tiptap/starter-kit@2.0.0-beta.151...@tiptap/starter-kit@2.0.0-beta.152) (2021-12-05)

**Note:** Version bump only for package @tiptap/starter-kit

# [2.0.0-beta.151](https://github.com/ueberdosis/tiptap/compare/@tiptap/starter-kit@2.0.0-beta.150...@tiptap/starter-kit@2.0.0-beta.151) (2021-12-05)

**Note:** Version bump only for package @tiptap/starter-kit

# [2.0.0-beta.150](https://github.com/ueberdosis/tiptap/compare/@tiptap/starter-kit@2.0.0-beta.149...@tiptap/starter-kit@2.0.0-beta.150) (2021-12-03)

**Note:** Version bump only for package @tiptap/starter-kit

# [2.0.0-beta.149](https://github.com/ueberdosis/tiptap/compare/@tiptap/starter-kit@2.0.0-beta.148...@tiptap/starter-kit@2.0.0-beta.149) (2021-12-03)

**Note:** Version bump only for package @tiptap/starter-kit

# [2.0.0-beta.148](https://github.com/ueberdosis/tiptap/compare/@tiptap/starter-kit@2.0.0-beta.147...@tiptap/starter-kit@2.0.0-beta.148) (2021-12-02)

**Note:** Version bump only for package @tiptap/starter-kit

# [2.0.0-beta.147](https://github.com/ueberdosis/tiptap/compare/@tiptap/starter-kit@2.0.0-beta.146...@tiptap/starter-kit@2.0.0-beta.147) (2021-12-02)

**Note:** Version bump only for package @tiptap/starter-kit

# [2.0.0-beta.146](https://github.com/ueberdosis/tiptap/compare/@tiptap/starter-kit@2.0.0-beta.145...@tiptap/starter-kit@2.0.0-beta.146) (2021-12-02)

**Note:** Version bump only for package @tiptap/starter-kit

# [2.0.0-beta.145](https://github.com/ueberdosis/tiptap/compare/@tiptap/starter-kit@2.0.0-beta.144...@tiptap/starter-kit@2.0.0-beta.145) (2021-11-25)

**Note:** Version bump only for package @tiptap/starter-kit

# [2.0.0-beta.144](https://github.com/ueberdosis/tiptap/compare/@tiptap/starter-kit@2.0.0-beta.143...@tiptap/starter-kit@2.0.0-beta.144) (2021-11-23)

**Note:** Version bump only for package @tiptap/starter-kit

# [2.0.0-beta.143](https://github.com/ueberdosis/tiptap/compare/@tiptap/starter-kit@2.0.0-beta.142...@tiptap/starter-kit@2.0.0-beta.143) (2021-11-22)

**Note:** Version bump only for package @tiptap/starter-kit

# [2.0.0-beta.142](https://github.com/ueberdosis/tiptap/compare/@tiptap/starter-kit@2.0.0-beta.141...@tiptap/starter-kit@2.0.0-beta.142) (2021-11-18)

**Note:** Version bump only for package @tiptap/starter-kit

# [2.0.0-beta.141](https://github.com/ueberdosis/tiptap/compare/@tiptap/starter-kit@2.0.0-beta.140...@tiptap/starter-kit@2.0.0-beta.141) (2021-11-17)

**Note:** Version bump only for package @tiptap/starter-kit

# [2.0.0-beta.140](https://github.com/ueberdosis/tiptap/compare/@tiptap/starter-kit@2.0.0-beta.139...@tiptap/starter-kit@2.0.0-beta.140) (2021-11-10)

**Note:** Version bump only for package @tiptap/starter-kit

# [2.0.0-beta.139](https://github.com/ueberdosis/tiptap/compare/@tiptap/starter-kit@2.0.0-beta.138...@tiptap/starter-kit@2.0.0-beta.139) (2021-11-09)

**Note:** Version bump only for package @tiptap/starter-kit

# [2.0.0-beta.138](https://github.com/ueberdosis/tiptap/compare/@tiptap/starter-kit@2.0.0-beta.137...@tiptap/starter-kit@2.0.0-beta.138) (2021-11-09)

**Note:** Version bump only for package @tiptap/starter-kit

# [2.0.0-beta.137](https://github.com/ueberdosis/tiptap/compare/@tiptap/starter-kit@2.0.0-beta.136...@tiptap/starter-kit@2.0.0-beta.137) (2021-11-09)

**Note:** Version bump only for package @tiptap/starter-kit

# [2.0.0-beta.136](https://github.com/ueberdosis/tiptap/compare/@tiptap/starter-kit@2.0.0-beta.135...@tiptap/starter-kit@2.0.0-beta.136) (2021-11-09)

**Note:** Version bump only for package @tiptap/starter-kit

# [2.0.0-beta.135](https://github.com/ueberdosis/tiptap/compare/@tiptap/starter-kit@2.0.0-beta.134...@tiptap/starter-kit@2.0.0-beta.135) (2021-11-08)

**Note:** Version bump only for package @tiptap/starter-kit

# [2.0.0-beta.134](https://github.com/ueberdosis/tiptap/compare/@tiptap/starter-kit@2.0.0-beta.133...@tiptap/starter-kit@2.0.0-beta.134) (2021-11-08)

**Note:** Version bump only for package @tiptap/starter-kit

# [2.0.0-beta.133](https://github.com/ueberdosis/tiptap/compare/@tiptap/starter-kit@2.0.0-beta.132...@tiptap/starter-kit@2.0.0-beta.133) (2021-11-05)

**Note:** Version bump only for package @tiptap/starter-kit

# [2.0.0-beta.132](https://github.com/ueberdosis/tiptap/compare/@tiptap/starter-kit@2.0.0-beta.131...@tiptap/starter-kit@2.0.0-beta.132) (2021-10-31)

**Note:** Version bump only for package @tiptap/starter-kit

# [2.0.0-beta.131](https://github.com/ueberdosis/tiptap/compare/@tiptap/starter-kit@2.0.0-beta.130...@tiptap/starter-kit@2.0.0-beta.131) (2021-10-26)

**Note:** Version bump only for package @tiptap/starter-kit

# [2.0.0-beta.130](https://github.com/ueberdosis/tiptap/compare/@tiptap/starter-kit@2.0.0-beta.129...@tiptap/starter-kit@2.0.0-beta.130) (2021-10-25)

**Note:** Version bump only for package @tiptap/starter-kit

# [2.0.0-beta.129](https://github.com/ueberdosis/tiptap/compare/@tiptap/starter-kit@2.0.0-beta.128...@tiptap/starter-kit@2.0.0-beta.129) (2021-10-22)

**Note:** Version bump only for package @tiptap/starter-kit

# [2.0.0-beta.128](https://github.com/ueberdosis/tiptap/compare/@tiptap/starter-kit@2.0.0-beta.127...@tiptap/starter-kit@2.0.0-beta.128) (2021-10-22)

**Note:** Version bump only for package @tiptap/starter-kit

# [2.0.0-beta.127](https://github.com/ueberdosis/tiptap/compare/@tiptap/starter-kit@2.0.0-beta.126...@tiptap/starter-kit@2.0.0-beta.127) (2021-10-14)

**Note:** Version bump only for package @tiptap/starter-kit

# [2.0.0-beta.126](https://github.com/ueberdosis/tiptap/compare/@tiptap/starter-kit@2.0.0-beta.125...@tiptap/starter-kit@2.0.0-beta.126) (2021-10-14)

**Note:** Version bump only for package @tiptap/starter-kit

# [2.0.0-beta.125](https://github.com/ueberdosis/tiptap/compare/@tiptap/starter-kit@2.0.0-beta.124...@tiptap/starter-kit@2.0.0-beta.125) (2021-10-14)

**Note:** Version bump only for package @tiptap/starter-kit

# [2.0.0-beta.124](https://github.com/ueberdosis/tiptap/compare/@tiptap/starter-kit@2.0.0-beta.123...@tiptap/starter-kit@2.0.0-beta.124) (2021-10-13)

**Note:** Version bump only for package @tiptap/starter-kit

# [2.0.0-beta.123](https://github.com/ueberdosis/tiptap/compare/@tiptap/starter-kit@2.0.0-beta.122...@tiptap/starter-kit@2.0.0-beta.123) (2021-10-12)

**Note:** Version bump only for package @tiptap/starter-kit

# [2.0.0-beta.122](https://github.com/ueberdosis/tiptap/compare/@tiptap/starter-kit@2.0.0-beta.121...@tiptap/starter-kit@2.0.0-beta.122) (2021-10-12)

**Note:** Version bump only for package @tiptap/starter-kit

# [2.0.0-beta.121](https://github.com/ueberdosis/tiptap/compare/@tiptap/starter-kit@2.0.0-beta.120...@tiptap/starter-kit@2.0.0-beta.121) (2021-10-10)

**Note:** Version bump only for package @tiptap/starter-kit

# [2.0.0-beta.120](https://github.com/ueberdosis/tiptap/compare/@tiptap/starter-kit@2.0.0-beta.119...@tiptap/starter-kit@2.0.0-beta.120) (2021-10-10)

**Note:** Version bump only for package @tiptap/starter-kit

# [2.0.0-beta.119](https://github.com/ueberdosis/tiptap/compare/@tiptap/starter-kit@2.0.0-beta.118...@tiptap/starter-kit@2.0.0-beta.119) (2021-10-08)

**Note:** Version bump only for package @tiptap/starter-kit

# [2.0.0-beta.118](https://github.com/ueberdosis/tiptap/compare/@tiptap/starter-kit@2.0.0-beta.117...@tiptap/starter-kit@2.0.0-beta.118) (2021-10-08)

**Note:** Version bump only for package @tiptap/starter-kit

# [2.0.0-beta.117](https://github.com/ueberdosis/tiptap/compare/@tiptap/starter-kit@2.0.0-beta.116...@tiptap/starter-kit@2.0.0-beta.117) (2021-10-03)

**Note:** Version bump only for package @tiptap/starter-kit

# [2.0.0-beta.116](https://github.com/ueberdosis/tiptap/compare/@tiptap/starter-kit@2.0.0-beta.115...@tiptap/starter-kit@2.0.0-beta.116) (2021-10-02)

**Note:** Version bump only for package @tiptap/starter-kit

# [2.0.0-beta.115](https://github.com/ueberdosis/tiptap/compare/@tiptap/starter-kit@2.0.0-beta.114...@tiptap/starter-kit@2.0.0-beta.115) (2021-09-30)

**Note:** Version bump only for package @tiptap/starter-kit

# [2.0.0-beta.114](https://github.com/ueberdosis/tiptap/compare/@tiptap/starter-kit@2.0.0-beta.113...@tiptap/starter-kit@2.0.0-beta.114) (2021-09-29)

**Note:** Version bump only for package @tiptap/starter-kit

# [2.0.0-beta.113](https://github.com/ueberdosis/tiptap/compare/@tiptap/starter-kit@2.0.0-beta.112...@tiptap/starter-kit@2.0.0-beta.113) (2021-09-28)

**Note:** Version bump only for package @tiptap/starter-kit

# [2.0.0-beta.112](https://github.com/ueberdosis/tiptap/compare/@tiptap/starter-kit@2.0.0-beta.111...@tiptap/starter-kit@2.0.0-beta.112) (2021-09-27)

**Note:** Version bump only for package @tiptap/starter-kit

# [2.0.0-beta.111](https://github.com/ueberdosis/tiptap/compare/@tiptap/starter-kit@2.0.0-beta.110...@tiptap/starter-kit@2.0.0-beta.111) (2021-09-23)

**Note:** Version bump only for package @tiptap/starter-kit

# [2.0.0-beta.110](https://github.com/ueberdosis/tiptap/compare/@tiptap/starter-kit@2.0.0-beta.109...@tiptap/starter-kit@2.0.0-beta.110) (2021-09-22)

**Note:** Version bump only for package @tiptap/starter-kit

# [2.0.0-beta.109](https://github.com/ueberdosis/tiptap/compare/@tiptap/starter-kit@2.0.0-beta.108...@tiptap/starter-kit@2.0.0-beta.109) (2021-09-21)

**Note:** Version bump only for package @tiptap/starter-kit

# [2.0.0-beta.108](https://github.com/ueberdosis/tiptap/compare/@tiptap/starter-kit@2.0.0-beta.107...@tiptap/starter-kit@2.0.0-beta.108) (2021-09-21)

**Note:** Version bump only for package @tiptap/starter-kit

# [2.0.0-beta.107](https://github.com/ueberdosis/tiptap/compare/@tiptap/starter-kit@2.0.0-beta.106...@tiptap/starter-kit@2.0.0-beta.107) (2021-09-20)

**Note:** Version bump only for package @tiptap/starter-kit

# [2.0.0-beta.106](https://github.com/ueberdosis/tiptap/compare/@tiptap/starter-kit@2.0.0-beta.105...@tiptap/starter-kit@2.0.0-beta.106) (2021-09-18)

**Note:** Version bump only for package @tiptap/starter-kit

# [2.0.0-beta.105](https://github.com/ueberdosis/tiptap/compare/@tiptap/starter-kit@2.0.0-beta.104...@tiptap/starter-kit@2.0.0-beta.105) (2021-09-15)

**Note:** Version bump only for package @tiptap/starter-kit

# [2.0.0-beta.104](https://github.com/ueberdosis/tiptap/compare/@tiptap/starter-kit@2.0.0-beta.103...@tiptap/starter-kit@2.0.0-beta.104) (2021-09-09)

**Note:** Version bump only for package @tiptap/starter-kit

# [2.0.0-beta.103](https://github.com/ueberdosis/tiptap/compare/@tiptap/starter-kit@2.0.0-beta.102...@tiptap/starter-kit@2.0.0-beta.103) (2021-09-08)

**Note:** Version bump only for package @tiptap/starter-kit

# [2.0.0-beta.102](https://github.com/ueberdosis/tiptap/compare/@tiptap/starter-kit@2.0.0-beta.101...@tiptap/starter-kit@2.0.0-beta.102) (2021-09-06)

**Note:** Version bump only for package @tiptap/starter-kit

# [2.0.0-beta.101](https://github.com/ueberdosis/tiptap/compare/@tiptap/starter-kit@2.0.0-beta.100...@tiptap/starter-kit@2.0.0-beta.101) (2021-08-26)

**Note:** Version bump only for package @tiptap/starter-kit

# [2.0.0-beta.100](https://github.com/ueberdosis/tiptap/compare/@tiptap/starter-kit@2.0.0-beta.99...@tiptap/starter-kit@2.0.0-beta.100) (2021-08-26)

**Note:** Version bump only for package @tiptap/starter-kit

# [2.0.0-beta.99](https://github.com/ueberdosis/tiptap/compare/@tiptap/starter-kit@2.0.0-beta.98...@tiptap/starter-kit@2.0.0-beta.99) (2021-08-24)

**Note:** Version bump only for package @tiptap/starter-kit

# [2.0.0-beta.98](https://github.com/ueberdosis/tiptap/compare/@tiptap/starter-kit@2.0.0-beta.97...@tiptap/starter-kit@2.0.0-beta.98) (2021-08-20)

**Note:** Version bump only for package @tiptap/starter-kit

# [2.0.0-beta.97](https://github.com/ueberdosis/tiptap/compare/@tiptap/starter-kit@2.0.0-beta.96...@tiptap/starter-kit@2.0.0-beta.97) (2021-08-13)

**Note:** Version bump only for package @tiptap/starter-kit

# [2.0.0-beta.96](https://github.com/ueberdosis/tiptap/compare/@tiptap/starter-kit@2.0.0-beta.95...@tiptap/starter-kit@2.0.0-beta.96) (2021-08-13)

**Note:** Version bump only for package @tiptap/starter-kit

# [2.0.0-beta.95](https://github.com/ueberdosis/tiptap/compare/@tiptap/starter-kit@2.0.0-beta.94...@tiptap/starter-kit@2.0.0-beta.95) (2021-08-13)

**Note:** Version bump only for package @tiptap/starter-kit

# [2.0.0-beta.94](https://github.com/ueberdosis/tiptap/compare/@tiptap/starter-kit@2.0.0-beta.93...@tiptap/starter-kit@2.0.0-beta.94) (2021-08-12)

**Note:** Version bump only for package @tiptap/starter-kit

# [2.0.0-beta.93](https://github.com/ueberdosis/tiptap/compare/@tiptap/starter-kit@2.0.0-beta.92...@tiptap/starter-kit@2.0.0-beta.93) (2021-08-12)

**Note:** Version bump only for package @tiptap/starter-kit

# [2.0.0-beta.92](https://github.com/ueberdosis/tiptap/compare/@tiptap/starter-kit@2.0.0-beta.91...@tiptap/starter-kit@2.0.0-beta.92) (2021-08-11)

**Note:** Version bump only for package @tiptap/starter-kit

# [2.0.0-beta.91](https://github.com/ueberdosis/tiptap/compare/@tiptap/starter-kit@2.0.0-beta.90...@tiptap/starter-kit@2.0.0-beta.91) (2021-08-11)

**Note:** Version bump only for package @tiptap/starter-kit

# [2.0.0-beta.90](https://github.com/ueberdosis/tiptap/compare/@tiptap/starter-kit@2.0.0-beta.89...@tiptap/starter-kit@2.0.0-beta.90) (2021-08-09)

### Bug Fixes

- improve export for StarterKitOptions ([8fcc80d](https://github.com/ueberdosis/tiptap/commit/8fcc80d68ec9471523ec0a8108035afef4d0f9f3))

# [2.0.0-beta.89](https://github.com/ueberdosis/tiptap/compare/@tiptap/starter-kit@2.0.0-beta.88...@tiptap/starter-kit@2.0.0-beta.89) (2021-07-30)

**Note:** Version bump only for package @tiptap/starter-kit

# [2.0.0-beta.88](https://github.com/ueberdosis/tiptap/compare/@tiptap/starter-kit@2.0.0-beta.87...@tiptap/starter-kit@2.0.0-beta.88) (2021-07-28)

**Note:** Version bump only for package @tiptap/starter-kit

# [2.0.0-beta.87](https://github.com/ueberdosis/tiptap/compare/@tiptap/starter-kit@2.0.0-beta.86...@tiptap/starter-kit@2.0.0-beta.87) (2021-07-28)

**Note:** Version bump only for package @tiptap/starter-kit

# [2.0.0-beta.86](https://github.com/ueberdosis/tiptap/compare/@tiptap/starter-kit@2.0.0-beta.85...@tiptap/starter-kit@2.0.0-beta.86) (2021-07-28)

**Note:** Version bump only for package @tiptap/starter-kit

# [2.0.0-beta.85](https://github.com/ueberdosis/tiptap/compare/@tiptap/starter-kit@2.0.0-beta.84...@tiptap/starter-kit@2.0.0-beta.85) (2021-07-27)

**Note:** Version bump only for package @tiptap/starter-kit

# [2.0.0-beta.84](https://github.com/ueberdosis/tiptap/compare/@tiptap/starter-kit@2.0.0-beta.83...@tiptap/starter-kit@2.0.0-beta.84) (2021-07-26)

**Note:** Version bump only for package @tiptap/starter-kit

# [2.0.0-beta.83](https://github.com/ueberdosis/tiptap/compare/@tiptap/starter-kit@2.0.0-beta.82...@tiptap/starter-kit@2.0.0-beta.83) (2021-07-26)

### Bug Fixes

- export starter kit extension options ([4a2a428](https://github.com/ueberdosis/tiptap/commit/4a2a428a4c59fd3cdae589816f823d759d7926bd))

# [2.0.0-beta.82](https://github.com/ueberdosis/tiptap/compare/@tiptap/starter-kit@2.0.0-beta.81...@tiptap/starter-kit@2.0.0-beta.82) (2021-07-09)

**Note:** Version bump only for package @tiptap/starter-kit

# [2.0.0-beta.81](https://github.com/ueberdosis/tiptap/compare/@tiptap/starter-kit@2.0.0-beta.80...@tiptap/starter-kit@2.0.0-beta.81) (2021-06-23)

**Note:** Version bump only for package @tiptap/starter-kit

# [2.0.0-beta.80](https://github.com/ueberdosis/tiptap/compare/@tiptap/starter-kit@2.0.0-beta.79...@tiptap/starter-kit@2.0.0-beta.80) (2021-06-17)

**Note:** Version bump only for package @tiptap/starter-kit

# [2.0.0-beta.79](https://github.com/ueberdosis/tiptap/compare/@tiptap/starter-kit@2.0.0-beta.78...@tiptap/starter-kit@2.0.0-beta.79) (2021-06-15)

**Note:** Version bump only for package @tiptap/starter-kit

# [2.0.0-beta.78](https://github.com/ueberdosis/tiptap/compare/@tiptap/starter-kit@2.0.0-beta.77...@tiptap/starter-kit@2.0.0-beta.78) (2021-06-14)

**Note:** Version bump only for package @tiptap/starter-kit

# [2.0.0-beta.77](https://github.com/ueberdosis/tiptap/compare/@tiptap/starter-kit@2.0.0-beta.76...@tiptap/starter-kit@2.0.0-beta.77) (2021-06-07)

**Note:** Version bump only for package @tiptap/starter-kit

# [2.0.0-beta.76](https://github.com/ueberdosis/tiptap/compare/@tiptap/starter-kit@2.0.0-beta.75...@tiptap/starter-kit@2.0.0-beta.76) (2021-06-03)

**Note:** Version bump only for package @tiptap/starter-kit

# [2.0.0-beta.75](https://github.com/ueberdosis/tiptap/compare/@tiptap/starter-kit@2.0.0-beta.74...@tiptap/starter-kit@2.0.0-beta.75) (2021-06-02)

**Note:** Version bump only for package @tiptap/starter-kit

# [2.0.0-beta.74](https://github.com/ueberdosis/tiptap/compare/@tiptap/starter-kit@2.0.0-beta.73...@tiptap/starter-kit@2.0.0-beta.74) (2021-06-02)

**Note:** Version bump only for package @tiptap/starter-kit

# [2.0.0-beta.73](https://github.com/ueberdosis/tiptap/compare/@tiptap/starter-kit@2.0.0-beta.72...@tiptap/starter-kit@2.0.0-beta.73) (2021-06-01)

**Note:** Version bump only for package @tiptap/starter-kit

# [2.0.0-beta.72](https://github.com/ueberdosis/tiptap/compare/@tiptap/starter-kit@2.0.0-beta.71...@tiptap/starter-kit@2.0.0-beta.72) (2021-06-01)

**Note:** Version bump only for package @tiptap/starter-kit

# [2.0.0-beta.71](https://github.com/ueberdosis/tiptap/compare/@tiptap/starter-kit@2.0.0-beta.70...@tiptap/starter-kit@2.0.0-beta.71) (2021-05-31)

**Note:** Version bump only for package @tiptap/starter-kit

# [2.0.0-beta.70](https://github.com/ueberdosis/tiptap/compare/@tiptap/starter-kit@2.0.0-beta.69...@tiptap/starter-kit@2.0.0-beta.70) (2021-05-29)

**Note:** Version bump only for package @tiptap/starter-kit

# [2.0.0-beta.69](https://github.com/ueberdosis/tiptap/compare/@tiptap/starter-kit@2.0.0-beta.68...@tiptap/starter-kit@2.0.0-beta.69) (2021-05-28)

**Note:** Version bump only for package @tiptap/starter-kit

# [2.0.0-beta.68](https://github.com/ueberdosis/tiptap/compare/@tiptap/starter-kit@2.0.0-beta.67...@tiptap/starter-kit@2.0.0-beta.68) (2021-05-28)

**Note:** Version bump only for package @tiptap/starter-kit

# [2.0.0-beta.67](https://github.com/ueberdosis/tiptap/compare/@tiptap/starter-kit@2.0.0-beta.66...@tiptap/starter-kit@2.0.0-beta.67) (2021-05-28)

**Note:** Version bump only for package @tiptap/starter-kit

# [2.0.0-beta.66](https://github.com/ueberdosis/tiptap/compare/@tiptap/starter-kit@2.0.0-beta.65...@tiptap/starter-kit@2.0.0-beta.66) (2021-05-27)

**Note:** Version bump only for package @tiptap/starter-kit

# [2.0.0-beta.65](https://github.com/ueberdosis/tiptap/compare/@tiptap/starter-kit@2.0.0-beta.64...@tiptap/starter-kit@2.0.0-beta.65) (2021-05-24)

**Note:** Version bump only for package @tiptap/starter-kit

# [2.0.0-beta.64](https://github.com/ueberdosis/tiptap/compare/@tiptap/starter-kit@2.0.0-beta.63...@tiptap/starter-kit@2.0.0-beta.64) (2021-05-24)

**Note:** Version bump only for package @tiptap/starter-kit

# [2.0.0-beta.63](https://github.com/ueberdosis/tiptap/compare/@tiptap/starter-kit@2.0.0-beta.62...@tiptap/starter-kit@2.0.0-beta.63) (2021-05-19)

**Note:** Version bump only for package @tiptap/starter-kit

# [2.0.0-beta.62](https://github.com/ueberdosis/tiptap/compare/@tiptap/starter-kit@2.0.0-beta.61...@tiptap/starter-kit@2.0.0-beta.62) (2021-05-18)

**Note:** Version bump only for package @tiptap/starter-kit

# [2.0.0-beta.61](https://github.com/ueberdosis/tiptap/compare/@tiptap/starter-kit@2.0.0-beta.60...@tiptap/starter-kit@2.0.0-beta.61) (2021-05-18)

**Note:** Version bump only for package @tiptap/starter-kit

# [2.0.0-beta.60](https://github.com/ueberdosis/tiptap/compare/@tiptap/starter-kit@2.0.0-beta.59...@tiptap/starter-kit@2.0.0-beta.60) (2021-05-18)

**Note:** Version bump only for package @tiptap/starter-kit

# [2.0.0-beta.59](https://github.com/ueberdosis/tiptap/compare/@tiptap/starter-kit@2.0.0-beta.58...@tiptap/starter-kit@2.0.0-beta.59) (2021-05-17)

**Note:** Version bump only for package @tiptap/starter-kit

# [2.0.0-beta.58](https://github.com/ueberdosis/tiptap/compare/@tiptap/starter-kit@2.0.0-beta.57...@tiptap/starter-kit@2.0.0-beta.58) (2021-05-17)

**Note:** Version bump only for package @tiptap/starter-kit

# [2.0.0-beta.57](https://github.com/ueberdosis/tiptap/compare/@tiptap/starter-kit@2.0.0-beta.56...@tiptap/starter-kit@2.0.0-beta.57) (2021-05-13)

**Note:** Version bump only for package @tiptap/starter-kit

# [2.0.0-beta.56](https://github.com/ueberdosis/tiptap/compare/@tiptap/starter-kit@2.0.0-beta.54...@tiptap/starter-kit@2.0.0-beta.56) (2021-05-13)

**Note:** Version bump only for package @tiptap/starter-kit

# [2.0.0-beta.54](https://github.com/ueberdosis/tiptap/compare/@tiptap/starter-kit@2.0.0-beta.53...@tiptap/starter-kit@2.0.0-beta.54) (2021-05-13)

**Note:** Version bump only for package @tiptap/starter-kit

# [2.0.0-beta.54](https://github.com/ueberdosis/tiptap/compare/@tiptap/starter-kit@2.0.0-beta.53...@tiptap/starter-kit@2.0.0-beta.54) (2021-05-13)

**Note:** Version bump only for package @tiptap/starter-kit

# [2.0.0-beta.53](https://github.com/ueberdosis/tiptap/compare/@tiptap/starter-kit@2.0.0-beta.52...@tiptap/starter-kit@2.0.0-beta.53) (2021-05-13)

**Note:** Version bump only for package @tiptap/starter-kit

# [2.0.0-beta.52](https://github.com/ueberdosis/tiptap/compare/@tiptap/starter-kit@2.0.0-beta.51...@tiptap/starter-kit@2.0.0-beta.52) (2021-05-11)

**Note:** Version bump only for package @tiptap/starter-kit

# [2.0.0-beta.51](https://github.com/ueberdosis/tiptap/compare/@tiptap/starter-kit@2.0.0-beta.50...@tiptap/starter-kit@2.0.0-beta.51) (2021-05-09)

**Note:** Version bump only for package @tiptap/starter-kit

# [2.0.0-beta.50](https://github.com/ueberdosis/tiptap/compare/@tiptap/starter-kit@2.0.0-beta.49...@tiptap/starter-kit@2.0.0-beta.50) (2021-05-07)

**Note:** Version bump only for package @tiptap/starter-kit

# [2.0.0-beta.49](https://github.com/ueberdosis/tiptap/compare/@tiptap/starter-kit@2.0.0-beta.48...@tiptap/starter-kit@2.0.0-beta.49) (2021-05-07)

**Note:** Version bump only for package @tiptap/starter-kit

# [2.0.0-beta.48](https://github.com/ueberdosis/tiptap/compare/@tiptap/starter-kit@2.0.0-beta.47...@tiptap/starter-kit@2.0.0-beta.48) (2021-05-07)

**Note:** Version bump only for package @tiptap/starter-kit

# [2.0.0-beta.47](https://github.com/ueberdosis/tiptap/compare/@tiptap/starter-kit@2.0.0-beta.46...@tiptap/starter-kit@2.0.0-beta.47) (2021-05-07)

**Note:** Version bump only for package @tiptap/starter-kit

# [2.0.0-beta.46](https://github.com/ueberdosis/tiptap/compare/@tiptap/starter-kit@2.0.0-beta.45...@tiptap/starter-kit@2.0.0-beta.46) (2021-05-07)

### Bug Fixes

- revert adding exports ([bc320d0](https://github.com/ueberdosis/tiptap/commit/bc320d0b4b80b0e37a7e47a56e0f6daec6e65d98))

# [2.0.0-beta.45](https://github.com/ueberdosis/tiptap/compare/@tiptap/starter-kit@2.0.0-beta.44...@tiptap/starter-kit@2.0.0-beta.45) (2021-05-06)

### Bug Fixes

- revert adding type: module ([f8d6475](https://github.com/ueberdosis/tiptap/commit/f8d6475e2151faea6f96baecdd6bd75880d50d2c))

# [2.0.0-beta.44](https://github.com/ueberdosis/tiptap/compare/@tiptap/starter-kit@2.0.0-beta.43...@tiptap/starter-kit@2.0.0-beta.44) (2021-05-06)

### Bug Fixes

- add exports to package.json ([1277fa4](https://github.com/ueberdosis/tiptap/commit/1277fa47151e9c039508cdb219bdd0ffe647f4ee))

# [2.0.0-beta.43](https://github.com/ueberdosis/tiptap/compare/@tiptap/starter-kit@2.0.0-beta.42...@tiptap/starter-kit@2.0.0-beta.43) (2021-05-06)

### Features

- add StarterKit extension ([21384fc](https://github.com/ueberdosis/tiptap/commit/21384fc7a66dd7d1e3849be52ae4ab9adc26cf4e))

# [2.0.0-beta.42](https://github.com/ueberdosis/tiptap/compare/@tiptap/starter-kit@2.0.0-beta.41...@tiptap/starter-kit@2.0.0-beta.42) (2021-05-06)

**Note:** Version bump only for package @tiptap/starter-kit

# [2.0.0-beta.41](https://github.com/ueberdosis/tiptap/compare/@tiptap/starter-kit@2.0.0-beta.40...@tiptap/starter-kit@2.0.0-beta.41) (2021-05-05)

**Note:** Version bump only for package @tiptap/starter-kit

# [2.0.0-beta.40](https://github.com/ueberdosis/tiptap/compare/@tiptap/starter-kit@2.0.0-beta.39...@tiptap/starter-kit@2.0.0-beta.40) (2021-05-05)

**Note:** Version bump only for package @tiptap/starter-kit

# [2.0.0-beta.39](https://github.com/ueberdosis/tiptap/compare/@tiptap/starter-kit@2.0.0-beta.38...@tiptap/starter-kit@2.0.0-beta.39) (2021-05-05)

**Note:** Version bump only for package @tiptap/starter-kit

# [2.0.0-beta.38](https://github.com/ueberdosis/tiptap/compare/@tiptap/starter-kit@2.0.0-beta.37...@tiptap/starter-kit@2.0.0-beta.38) (2021-05-04)

**Note:** Version bump only for package @tiptap/starter-kit

# [2.0.0-beta.37](https://github.com/ueberdosis/tiptap/compare/@tiptap/starter-kit@2.0.0-beta.36...@tiptap/starter-kit@2.0.0-beta.37) (2021-04-27)

**Note:** Version bump only for package @tiptap/starter-kit

# [2.0.0-beta.36](https://github.com/ueberdosis/tiptap/compare/@tiptap/starter-kit@2.0.0-beta.35...@tiptap/starter-kit@2.0.0-beta.36) (2021-04-27)

**Note:** Version bump only for package @tiptap/starter-kit

# [2.0.0-beta.35](https://github.com/ueberdosis/tiptap/compare/@tiptap/starter-kit@2.0.0-beta.34...@tiptap/starter-kit@2.0.0-beta.35) (2021-04-27)

**Note:** Version bump only for package @tiptap/starter-kit

# [2.0.0-beta.34](https://github.com/ueberdosis/tiptap/compare/@tiptap/starter-kit@2.0.0-beta.33...@tiptap/starter-kit@2.0.0-beta.34) (2021-04-23)

**Note:** Version bump only for package @tiptap/starter-kit

# [2.0.0-beta.33](https://github.com/ueberdosis/tiptap/compare/@tiptap/starter-kit@2.0.0-beta.32...@tiptap/starter-kit@2.0.0-beta.33) (2021-04-23)

**Note:** Version bump only for package @tiptap/starter-kit

# [2.0.0-beta.32](https://github.com/ueberdosis/tiptap/compare/@tiptap/starter-kit@2.0.0-beta.31...@tiptap/starter-kit@2.0.0-beta.32) (2021-04-22)

**Note:** Version bump only for package @tiptap/starter-kit

# [2.0.0-beta.31](https://github.com/ueberdosis/tiptap/compare/@tiptap/starter-kit@2.0.0-beta.30...@tiptap/starter-kit@2.0.0-beta.31) (2021-04-21)

**Note:** Version bump only for package @tiptap/starter-kit

# [2.0.0-beta.30](https://github.com/ueberdosis/tiptap/compare/@tiptap/starter-kit@2.0.0-beta.29...@tiptap/starter-kit@2.0.0-beta.30) (2021-04-20)

**Note:** Version bump only for package @tiptap/starter-kit

# [2.0.0-beta.29](https://github.com/ueberdosis/tiptap/compare/@tiptap/starter-kit@2.0.0-beta.28...@tiptap/starter-kit@2.0.0-beta.29) (2021-04-20)

**Note:** Version bump only for package @tiptap/starter-kit

# [2.0.0-beta.28](https://github.com/ueberdosis/tiptap/compare/@tiptap/starter-kit@2.0.0-beta.27...@tiptap/starter-kit@2.0.0-beta.28) (2021-04-16)

**Note:** Version bump only for package @tiptap/starter-kit

# [2.0.0-beta.27](https://github.com/ueberdosis/tiptap/compare/@tiptap/starter-kit@2.0.0-beta.26...@tiptap/starter-kit@2.0.0-beta.27) (2021-04-15)

**Note:** Version bump only for package @tiptap/starter-kit

# [2.0.0-beta.26](https://github.com/ueberdosis/tiptap/compare/@tiptap/starter-kit@2.0.0-beta.25...@tiptap/starter-kit@2.0.0-beta.26) (2021-04-15)

**Note:** Version bump only for package @tiptap/starter-kit

# [2.0.0-beta.25](https://github.com/ueberdosis/tiptap/compare/@tiptap/starter-kit@2.0.0-beta.24...@tiptap/starter-kit@2.0.0-beta.25) (2021-04-12)

**Note:** Version bump only for package @tiptap/starter-kit

# [2.0.0-beta.24](https://github.com/ueberdosis/tiptap/compare/@tiptap/starter-kit@2.0.0-beta.23...@tiptap/starter-kit@2.0.0-beta.24) (2021-04-12)

**Note:** Version bump only for package @tiptap/starter-kit

# [2.0.0-beta.23](https://github.com/ueberdosis/tiptap/compare/@tiptap/starter-kit@2.0.0-beta.22...@tiptap/starter-kit@2.0.0-beta.23) (2021-04-11)

**Note:** Version bump only for package @tiptap/starter-kit

# [2.0.0-beta.22](https://github.com/ueberdosis/tiptap/compare/@tiptap/starter-kit@2.0.0-beta.21...@tiptap/starter-kit@2.0.0-beta.22) (2021-04-09)

**Note:** Version bump only for package @tiptap/starter-kit

# [2.0.0-beta.21](https://github.com/ueberdosis/tiptap/compare/@tiptap/starter-kit@2.0.0-beta.20...@tiptap/starter-kit@2.0.0-beta.21) (2021-04-09)

**Note:** Version bump only for package @tiptap/starter-kit

# [2.0.0-beta.20](https://github.com/ueberdosis/tiptap/compare/@tiptap/starter-kit@2.0.0-beta.19...@tiptap/starter-kit@2.0.0-beta.20) (2021-04-09)

**Note:** Version bump only for package @tiptap/starter-kit

# [2.0.0-beta.19](https://github.com/ueberdosis/tiptap/compare/@tiptap/starter-kit@2.0.0-beta.18...@tiptap/starter-kit@2.0.0-beta.19) (2021-04-08)

**Note:** Version bump only for package @tiptap/starter-kit

# [2.0.0-beta.18](https://github.com/ueberdosis/tiptap/compare/@tiptap/starter-kit@2.0.0-beta.17...@tiptap/starter-kit@2.0.0-beta.18) (2021-04-08)

**Note:** Version bump only for package @tiptap/starter-kit

# [2.0.0-beta.17](https://github.com/ueberdosis/tiptap/compare/@tiptap/starter-kit@2.0.0-beta.16...@tiptap/starter-kit@2.0.0-beta.17) (2021-04-08)

**Note:** Version bump only for package @tiptap/starter-kit

# [2.0.0-beta.16](https://github.com/ueberdosis/tiptap/compare/@tiptap/starter-kit@2.0.0-beta.15...@tiptap/starter-kit@2.0.0-beta.16) (2021-04-08)

**Note:** Version bump only for package @tiptap/starter-kit

# [2.0.0-beta.15](https://github.com/ueberdosis/tiptap/compare/@tiptap/starter-kit@2.0.0-beta.14...@tiptap/starter-kit@2.0.0-beta.15) (2021-04-07)

**Note:** Version bump only for package @tiptap/starter-kit

# [2.0.0-beta.14](https://github.com/ueberdosis/tiptap/compare/@tiptap/starter-kit@2.0.0-beta.13...@tiptap/starter-kit@2.0.0-beta.14) (2021-04-07)

**Note:** Version bump only for package @tiptap/starter-kit

# [2.0.0-beta.13](https://github.com/ueberdosis/tiptap/compare/@tiptap/starter-kit@2.0.0-beta.12...@tiptap/starter-kit@2.0.0-beta.13) (2021-04-07)

**Note:** Version bump only for package @tiptap/starter-kit

# [2.0.0-beta.12](https://github.com/ueberdosis/tiptap/compare/@tiptap/starter-kit@2.0.0-beta.11...@tiptap/starter-kit@2.0.0-beta.12) (2021-04-07)

**Note:** Version bump only for package @tiptap/starter-kit

# [2.0.0-beta.11](https://github.com/ueberdosis/tiptap/compare/@tiptap/starter-kit@2.0.0-beta.10...@tiptap/starter-kit@2.0.0-beta.11) (2021-04-07)

**Note:** Version bump only for package @tiptap/starter-kit

# [2.0.0-beta.10](https://github.com/ueberdosis/tiptap/compare/@tiptap/starter-kit@2.0.0-beta.9...@tiptap/starter-kit@2.0.0-beta.10) (2021-04-06)

**Note:** Version bump only for package @tiptap/starter-kit

# [2.0.0-beta.9](https://github.com/ueberdosis/tiptap/compare/@tiptap/starter-kit@2.0.0-beta.8...@tiptap/starter-kit@2.0.0-beta.9) (2021-04-04)

**Note:** Version bump only for package @tiptap/starter-kit

# [2.0.0-beta.8](https://github.com/ueberdosis/tiptap/compare/@tiptap/starter-kit@2.0.0-beta.7...@tiptap/starter-kit@2.0.0-beta.8) (2021-04-02)

**Note:** Version bump only for package @tiptap/starter-kit

# [2.0.0-beta.7](https://github.com/ueberdosis/tiptap/compare/@tiptap/starter-kit@2.0.0-beta.6...@tiptap/starter-kit@2.0.0-beta.7) (2021-04-01)

**Note:** Version bump only for package @tiptap/starter-kit

# [2.0.0-beta.6](https://github.com/ueberdosis/tiptap/compare/@tiptap/starter-kit@2.0.0-beta.5...@tiptap/starter-kit@2.0.0-beta.6) (2021-04-01)

**Note:** Version bump only for package @tiptap/starter-kit

# [2.0.0-beta.5](https://github.com/ueberdosis/tiptap/compare/@tiptap/starter-kit@2.0.0-beta.4...@tiptap/starter-kit@2.0.0-beta.5) (2021-03-31)

**Note:** Version bump only for package @tiptap/starter-kit

# [2.0.0-beta.4](https://github.com/ueberdosis/tiptap/compare/@tiptap/starter-kit@2.0.0-beta.3...@tiptap/starter-kit@2.0.0-beta.4) (2021-03-16)

**Note:** Version bump only for package @tiptap/starter-kit

# [2.0.0-beta.3](https://github.com/ueberdosis/tiptap/compare/@tiptap/starter-kit@2.0.0-beta.2...@tiptap/starter-kit@2.0.0-beta.3) (2021-03-09)

**Note:** Version bump only for package @tiptap/starter-kit

# [2.0.0-beta.2](https://github.com/ueberdosis/tiptap/compare/@tiptap/starter-kit@2.0.0-beta.1...@tiptap/starter-kit@2.0.0-beta.2) (2021-03-08)

**Note:** Version bump only for package @tiptap/starter-kit

# [2.0.0-beta.1](https://github.com/ueberdosis/tiptap/compare/@tiptap/starter-kit@2.0.0-alpha.14...@tiptap/starter-kit@2.0.0-beta.1) (2021-03-05)

**Note:** Version bump only for package @tiptap/starter-kit

# [2.0.0-alpha.14](https://github.com/ueberdosis/tiptap/compare/@tiptap/starter-kit@2.0.0-alpha.13...@tiptap/starter-kit@2.0.0-alpha.14) (2021-02-26)

**Note:** Version bump only for package @tiptap/starter-kit

# [2.0.0-alpha.13](https://github.com/ueberdosis/tiptap/compare/@tiptap/starter-kit@2.0.0-alpha.12...@tiptap/starter-kit@2.0.0-alpha.13) (2021-02-16)

**Note:** Version bump only for package @tiptap/starter-kit

# [2.0.0-alpha.12](https://github.com/ueberdosis/tiptap/compare/@tiptap/starter-kit@2.0.0-alpha.11...@tiptap/starter-kit@2.0.0-alpha.12) (2021-02-07)

**Note:** Version bump only for package @tiptap/starter-kit

# [2.0.0-alpha.11](https://github.com/ueberdosis/tiptap/compare/@tiptap/starter-kit@2.0.0-alpha.10...@tiptap/starter-kit@2.0.0-alpha.11) (2021-02-05)

**Note:** Version bump only for package @tiptap/starter-kit

# [2.0.0-alpha.10](https://github.com/ueberdosis/tiptap/compare/@tiptap/starter-kit@2.0.0-alpha.9...@tiptap/starter-kit@2.0.0-alpha.10) (2021-01-29)

**Note:** Version bump only for package @tiptap/starter-kit

# [2.0.0-alpha.9](https://github.com/ueberdosis/tiptap/compare/@tiptap/starter-kit@2.0.0-alpha.8...@tiptap/starter-kit@2.0.0-alpha.9) (2021-01-29)

**Note:** Version bump only for package @tiptap/starter-kit

# [2.0.0-alpha.8](https://github.com/ueberdosis/tiptap/compare/@tiptap/starter-kit@2.0.0-alpha.7...@tiptap/starter-kit@2.0.0-alpha.8) (2021-01-28)

**Note:** Version bump only for package @tiptap/starter-kit

# [2.0.0-alpha.7](https://github.com/ueberdosis/tiptap/compare/@tiptap/starter-kit@2.0.0-alpha.6...@tiptap/starter-kit@2.0.0-alpha.7) (2020-12-18)

**Note:** Version bump only for package @tiptap/starter-kit

# [2.0.0-alpha.6](https://github.com/ueberdosis/tiptap/compare/@tiptap/starter-kit@2.0.0-alpha.5...@tiptap/starter-kit@2.0.0-alpha.6) (2020-12-18)

**Note:** Version bump only for package @tiptap/starter-kit

# [2.0.0-alpha.5](https://github.com/ueberdosis/tiptap/compare/@tiptap/starter-kit@2.0.0-alpha.4...@tiptap/starter-kit@2.0.0-alpha.5) (2020-12-02)

**Note:** Version bump only for package @tiptap/starter-kit

# [2.0.0-alpha.4](https://github.com/ueberdosis/tiptap/compare/@tiptap/starter-kit@2.0.0-alpha.3...@tiptap/starter-kit@2.0.0-alpha.4) (2020-11-20)

**Note:** Version bump only for package @tiptap/starter-kit

# [2.0.0-alpha.3](https://github.com/ueberdosis/tiptap/compare/@tiptap/starter-kit@2.0.0-alpha.2...@tiptap/starter-kit@2.0.0-alpha.3) (2020-11-19)

**Note:** Version bump only for package @tiptap/starter-kit

# [2.0.0-alpha.2](https://github.com/ueberdosis/tiptap/compare/@tiptap/starter-kit@2.0.0-alpha.1...@tiptap/starter-kit@2.0.0-alpha.2) (2020-11-19)

**Note:** Version bump only for package @tiptap/starter-kit

# [2.0.0-alpha.1](https://github.com/ueberdosis/tiptap/compare/@tiptap/starter-kit@1.0.0-alpha.2...@tiptap/starter-kit@2.0.0-alpha.1) (2020-11-18)

**Note:** Version bump only for package @tiptap/starter-kit

# [1.0.0-alpha.2](https://github.com/ueberdosis/tiptap/compare/@tiptap/starter-kit@1.0.0-alpha.1...@tiptap/starter-kit@1.0.0-alpha.2) (2020-11-16)

**Note:** Version bump only for package @tiptap/starter-kit

# 1.0.0-alpha.1 (2020-11-16)

**Note:** Version bump only for package @tiptap/starter-kit<|MERGE_RESOLUTION|>--- conflicted
+++ resolved
@@ -1,6 +1,5 @@
 # Change Log
 
-<<<<<<< HEAD
 ## 3.0.0-next.6
 
 ### Major Changes
@@ -101,123 +100,6 @@
   - @tiptap/pm@3.0.0-next.5
 
 ## 3.0.0-next.4
-=======
-## 2.11.6
-
-### Patch Changes
-
-- 3826872: Remove redundant optional chaining in options object
-- Updated dependencies [826cfe7]
-- Updated dependencies [f3258d9]
-- Updated dependencies [9abb019]
-  - @tiptap/core@2.11.6
-  - @tiptap/pm@2.11.6
-  - @tiptap/extension-ordered-list@2.11.6
-  - @tiptap/extension-blockquote@2.11.6
-  - @tiptap/extension-bold@2.11.6
-  - @tiptap/extension-bullet-list@2.11.6
-  - @tiptap/extension-code@2.11.6
-  - @tiptap/extension-code-block@2.11.6
-  - @tiptap/extension-document@2.11.6
-  - @tiptap/extension-dropcursor@2.11.6
-  - @tiptap/extension-gapcursor@2.11.6
-  - @tiptap/extension-hard-break@2.11.6
-  - @tiptap/extension-heading@2.11.6
-  - @tiptap/extension-history@2.11.6
-  - @tiptap/extension-horizontal-rule@2.11.6
-  - @tiptap/extension-italic@2.11.6
-  - @tiptap/extension-list-item@2.11.6
-  - @tiptap/extension-paragraph@2.11.6
-  - @tiptap/extension-strike@2.11.6
-  - @tiptap/extension-text@2.11.6
-  - @tiptap/extension-text-style@2.11.6
-
-## 2.11.5
-
-### Patch Changes
-
-- Updated dependencies [98fffbb]
-  - @tiptap/pm@2.11.5
-  - @tiptap/core@2.11.5
-  - @tiptap/extension-blockquote@2.11.5
-  - @tiptap/extension-bold@2.11.5
-  - @tiptap/extension-bullet-list@2.11.5
-  - @tiptap/extension-code@2.11.5
-  - @tiptap/extension-code-block@2.11.5
-  - @tiptap/extension-document@2.11.5
-  - @tiptap/extension-dropcursor@2.11.5
-  - @tiptap/extension-gapcursor@2.11.5
-  - @tiptap/extension-hard-break@2.11.5
-  - @tiptap/extension-heading@2.11.5
-  - @tiptap/extension-history@2.11.5
-  - @tiptap/extension-horizontal-rule@2.11.5
-  - @tiptap/extension-italic@2.11.5
-  - @tiptap/extension-list-item@2.11.5
-  - @tiptap/extension-ordered-list@2.11.5
-  - @tiptap/extension-paragraph@2.11.5
-  - @tiptap/extension-strike@2.11.5
-  - @tiptap/extension-text@2.11.5
-  - @tiptap/extension-text-style@2.11.5
->>>>>>> ce02ce14
-
-## 2.11.4
-
-### Patch Changes
-
-- @tiptap/core@2.11.4
-- @tiptap/extension-blockquote@2.11.4
-- @tiptap/extension-bold@2.11.4
-- @tiptap/extension-bullet-list@2.11.4
-- @tiptap/extension-code@2.11.4
-- @tiptap/extension-code-block@2.11.4
-- @tiptap/extension-document@2.11.4
-- @tiptap/extension-dropcursor@2.11.4
-- @tiptap/extension-gapcursor@2.11.4
-- @tiptap/extension-hard-break@2.11.4
-- @tiptap/extension-heading@2.11.4
-- @tiptap/extension-history@2.11.4
-- @tiptap/extension-horizontal-rule@2.11.4
-- @tiptap/extension-italic@2.11.4
-- @tiptap/extension-list-item@2.11.4
-- @tiptap/extension-ordered-list@2.11.4
-- @tiptap/extension-paragraph@2.11.4
-- @tiptap/extension-strike@2.11.4
-- @tiptap/extension-text@2.11.4
-- @tiptap/extension-text-style@2.11.4
-- @tiptap/pm@2.11.4
-
-## 2.11.3
-
-### Patch Changes
-
-- Updated dependencies [bfec9b2]
-- Updated dependencies [20f68f6]
-- Updated dependencies [ff8eed6]
-- Updated dependencies [d6c7558]
-  - @tiptap/extensions@3.0.0-next.4
-  - @tiptap/core@3.0.0-next.4
-  - @tiptap/extension-blockquote@3.0.0-next.4
-  - @tiptap/extension-bold@3.0.0-next.4
-  - @tiptap/extension-bullet-list@3.0.0-next.4
-  - @tiptap/extension-code@3.0.0-next.4
-  - @tiptap/extension-code-block@3.0.0-next.4
-  - @tiptap/extension-document@3.0.0-next.4
-  - @tiptap/extension-dropcursor@3.0.0-next.4
-  - @tiptap/extension-gapcursor@3.0.0-next.4
-  - @tiptap/extension-hard-break@3.0.0-next.4
-  - @tiptap/extension-heading@3.0.0-next.4
-  - @tiptap/extension-history@3.0.0-next.4
-  - @tiptap/extension-horizontal-rule@3.0.0-next.4
-  - @tiptap/extension-italic@3.0.0-next.4
-  - @tiptap/extension-link@3.0.0-next.4
-  - @tiptap/extension-list-item@3.0.0-next.4
-  - @tiptap/extension-list-keymap@3.0.0-next.4
-  - @tiptap/extension-ordered-list@3.0.0-next.4
-  - @tiptap/extension-paragraph@3.0.0-next.4
-  - @tiptap/extension-strike@3.0.0-next.4
-  - @tiptap/extension-text@3.0.0-next.4
-  - @tiptap/extension-underline@3.0.0-next.4
-  - @tiptap/pm@3.0.0-next.4
 
 ## 3.0.0-next.3
 
@@ -349,6 +231,122 @@
   - @tiptap/extension-strike@3.0.0-next.0
   - @tiptap/extension-text@3.0.0-next.0
 
+## 2.11.6
+
+### Patch Changes
+
+- 3826872: Remove redundant optional chaining in options object
+- Updated dependencies [826cfe7]
+- Updated dependencies [f3258d9]
+- Updated dependencies [9abb019]
+  - @tiptap/core@2.11.6
+  - @tiptap/pm@2.11.6
+  - @tiptap/extension-ordered-list@2.11.6
+  - @tiptap/extension-blockquote@2.11.6
+  - @tiptap/extension-bold@2.11.6
+  - @tiptap/extension-bullet-list@2.11.6
+  - @tiptap/extension-code@2.11.6
+  - @tiptap/extension-code-block@2.11.6
+  - @tiptap/extension-document@2.11.6
+  - @tiptap/extension-dropcursor@2.11.6
+  - @tiptap/extension-gapcursor@2.11.6
+  - @tiptap/extension-hard-break@2.11.6
+  - @tiptap/extension-heading@2.11.6
+  - @tiptap/extension-history@2.11.6
+  - @tiptap/extension-horizontal-rule@2.11.6
+  - @tiptap/extension-italic@2.11.6
+  - @tiptap/extension-list-item@2.11.6
+  - @tiptap/extension-paragraph@2.11.6
+  - @tiptap/extension-strike@2.11.6
+  - @tiptap/extension-text@2.11.6
+  - @tiptap/extension-text-style@2.11.6
+
+## 2.11.5
+
+### Patch Changes
+
+- Updated dependencies [98fffbb]
+  - @tiptap/pm@2.11.5
+  - @tiptap/core@2.11.5
+  - @tiptap/extension-blockquote@2.11.5
+  - @tiptap/extension-bold@2.11.5
+  - @tiptap/extension-bullet-list@2.11.5
+  - @tiptap/extension-code@2.11.5
+  - @tiptap/extension-code-block@2.11.5
+  - @tiptap/extension-document@2.11.5
+  - @tiptap/extension-dropcursor@2.11.5
+  - @tiptap/extension-gapcursor@2.11.5
+  - @tiptap/extension-hard-break@2.11.5
+  - @tiptap/extension-heading@2.11.5
+  - @tiptap/extension-history@2.11.5
+  - @tiptap/extension-horizontal-rule@2.11.5
+  - @tiptap/extension-italic@2.11.5
+  - @tiptap/extension-list-item@2.11.5
+  - @tiptap/extension-ordered-list@2.11.5
+  - @tiptap/extension-paragraph@2.11.5
+  - @tiptap/extension-strike@2.11.5
+  - @tiptap/extension-text@2.11.5
+  - @tiptap/extension-text-style@2.11.5
+
+## 2.11.4
+
+### Patch Changes
+
+- @tiptap/core@2.11.4
+- @tiptap/extension-blockquote@2.11.4
+- @tiptap/extension-bold@2.11.4
+- @tiptap/extension-bullet-list@2.11.4
+- @tiptap/extension-code@2.11.4
+- @tiptap/extension-code-block@2.11.4
+- @tiptap/extension-document@2.11.4
+- @tiptap/extension-dropcursor@2.11.4
+- @tiptap/extension-gapcursor@2.11.4
+- @tiptap/extension-hard-break@2.11.4
+- @tiptap/extension-heading@2.11.4
+- @tiptap/extension-history@2.11.4
+- @tiptap/extension-horizontal-rule@2.11.4
+- @tiptap/extension-italic@2.11.4
+- @tiptap/extension-list-item@2.11.4
+- @tiptap/extension-ordered-list@2.11.4
+- @tiptap/extension-paragraph@2.11.4
+- @tiptap/extension-strike@2.11.4
+- @tiptap/extension-text@2.11.4
+- @tiptap/extension-text-style@2.11.4
+- @tiptap/pm@2.11.4
+
+## 2.11.3
+
+### Patch Changes
+
+- Updated dependencies [bfec9b2]
+- Updated dependencies [20f68f6]
+- Updated dependencies [ff8eed6]
+- Updated dependencies [d6c7558]
+  - @tiptap/extensions@3.0.0-next.4
+  - @tiptap/core@3.0.0-next.4
+  - @tiptap/extension-blockquote@3.0.0-next.4
+  - @tiptap/extension-bold@3.0.0-next.4
+  - @tiptap/extension-bullet-list@3.0.0-next.4
+  - @tiptap/extension-code@3.0.0-next.4
+  - @tiptap/extension-code-block@3.0.0-next.4
+  - @tiptap/extension-document@3.0.0-next.4
+  - @tiptap/extension-dropcursor@3.0.0-next.4
+  - @tiptap/extension-gapcursor@3.0.0-next.4
+  - @tiptap/extension-hard-break@3.0.0-next.4
+  - @tiptap/extension-heading@3.0.0-next.4
+  - @tiptap/extension-history@3.0.0-next.4
+  - @tiptap/extension-horizontal-rule@3.0.0-next.4
+  - @tiptap/extension-italic@3.0.0-next.4
+  - @tiptap/extension-link@3.0.0-next.4
+  - @tiptap/extension-list-item@3.0.0-next.4
+  - @tiptap/extension-list-keymap@3.0.0-next.4
+  - @tiptap/extension-ordered-list@3.0.0-next.4
+  - @tiptap/extension-paragraph@3.0.0-next.4
+  - @tiptap/extension-strike@3.0.0-next.4
+  - @tiptap/extension-text@3.0.0-next.4
+  - @tiptap/extension-underline@3.0.0-next.4
+  - @tiptap/pm@3.0.0-next.4
+
 ## 2.5.8
 
 ### Patch Changes
