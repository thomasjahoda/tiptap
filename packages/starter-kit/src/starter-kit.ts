--- conflicted
+++ resolved
@@ -215,13 +215,8 @@
       extensions.push(Heading.configure(this.options.heading))
     }
 
-<<<<<<< HEAD
     if (this.options.undoRedo !== false) {
-      extensions.push(UndoRedo.configure(this.options?.undoRedo))
-=======
-    if (this.options.history !== false) {
-      extensions.push(History.configure(this.options.history))
->>>>>>> ce02ce14
+      extensions.push(UndoRedo.configure(this.options.undoRedo))
     }
 
     if (this.options.horizontalRule !== false) {
