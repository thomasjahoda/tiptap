# Change Log

<<<<<<< HEAD
## 3.0.0-next.6
=======
## 2.11.6

## 2.11.5

## 2.11.4

## 2.11.3

## 2.11.2

## 2.11.1

## 2.11.0

## 2.10.4

## 2.10.3

## 2.10.2

## 2.10.1

## 2.10.0

### Patch Changes

- 7619215: Add `element: HTMLElement` to `shouldShow` options within the BubbleMenu options.
- 7619215: Fixes an issue where the bubble and flaoting menus on blur would remount
- 1959eb5: Fix a potential null pointer exception
>>>>>>> ce02ce14

### Major Changes

- a92f4a6: We are now building packages with tsup which does not support UMD builds, please repackage if you require UMD builds
- 7eaa34d: Removed tippy.js and replaced it with [Floating UI](https://floating-ui.com/) - a newer, more lightweight and customizable floating element library.

  This change is breaking existing menu implementations and will require a manual migration.

  **Affected packages:**

  - `@tiptap/extension-floating-menu`
  - `@tiptap/extension-bubble-menu`
  - `@tiptap/extension-mention`
  - `@tiptap/suggestion`
  - `@tiptap/react`
  - `@tiptap/vue-2`
  - `@tiptap/vue-3`

  Make sure to remove `tippyOptions` from the `FloatingMenu` and `BubbleMenu` components, and replace them with the new `options` object. Check our documentation to see how to migrate your existing menu implementations.

  - [FloatingMenu](https://tiptap.dev/docs/editor/extensions/functionality/floatingmenu)
  - [BubbleMenu](https://tiptap.dev/docs/editor/extensions/functionality/bubble-menu)

  You'll also need to install `@floating-ui/dom` as a peer dependency to your project like this:

  ```bash
  npm install @floating-ui/dom@^1.6.0
  ```

  The new `options` object is compatible with all components that use these extensions.

## 3.0.0-next.5

## 3.0.0-next.4

## 2.11.4

## 2.11.3

## 3.0.0-next.3

## 3.0.0-next.2

## 3.0.0-next.1

### Major Changes

- a92f4a6: We are now building packages with tsup which does not support UMD builds, please repackage if you require UMD builds

### Patch Changes

- Updated dependencies [a92f4a6]
- Updated dependencies [da76972]
  - @tiptap/core@3.0.0-next.1
  - @tiptap/pm@3.0.0-next.1

## 3.0.0-next.0

### Major Changes

- 7eaa34d: Removed tippy.js and replaced it with [Floating UI](https://floating-ui.com/) - a newer, more lightweight and customizable floating element library.

  This change is breaking existing menu implementations and will require a manual migration.

  **Affected packages:**

  - `@tiptap/extension-floating-menu`
  - `@tiptap/extension-bubble-menu`
  - `@tiptap/extension-mention`
  - `@tiptap/suggestion`
  - `@tiptap/react`
  - `@tiptap/vue-2`
  - `@tiptap/vue-3`

  Make sure to remove `tippyOptions` from the `FloatingMenu` and `BubbleMenu` components, and replace them with the new `options` object. Check our documentation to see how to migrate your existing menu implementations.

  - [FloatingMenu](https://tiptap.dev/docs/editor/extensions/functionality/floatingmenu)
  - [BubbleMenu](https://tiptap.dev/docs/editor/extensions/functionality/bubble-menu)

  You'll also need to install `@floating-ui/dom` as a peer dependency to your project like this:

  ```bash
  npm install @floating-ui/dom@^1.6.0
  ```

  The new `options` object is compatible with all components that use these extensions.

### Patch Changes

- Updated dependencies [0ec0af6]
  - @tiptap/core@3.0.0-next.0
  - @tiptap/pm@3.0.0-next.0

## 2.5.8

### Patch Changes

- Updated dependencies [a08bf85]
  - @tiptap/core@2.5.8
  - @tiptap/pm@2.5.8

## 2.5.7

### Patch Changes

- Updated dependencies [b012471]
- Updated dependencies [cc3497e]
  - @tiptap/core@2.5.7
  - @tiptap/pm@2.5.7

## 2.5.6

### Patch Changes

- Updated dependencies [b5c1b32]
- Updated dependencies [618bca9]
- Updated dependencies [35682d1]
- Updated dependencies [2104f0f]
  - @tiptap/pm@2.5.6
  - @tiptap/core@2.5.6

## 2.5.5

### Patch Changes

- Updated dependencies [4cca382]
- Updated dependencies [3b67e8a]
  - @tiptap/core@2.5.5
  - @tiptap/pm@2.5.5

## 2.5.4

### Patch Changes

- dd7f9ac: There was an issue with the cjs bundling of packages and default exports, now we resolve default exports in legacy compatible way
- Updated dependencies [dd7f9ac]
  - @tiptap/core@2.5.4
  - @tiptap/pm@2.5.4

## 2.5.3

### Patch Changes

- @tiptap/core@2.5.3
- @tiptap/pm@2.5.3

## 2.5.2

### Patch Changes

- Updated dependencies [07f4c03]
  - @tiptap/core@2.5.2
  - @tiptap/pm@2.5.2

## 2.5.1

### Patch Changes

- @tiptap/core@2.5.1
- @tiptap/pm@2.5.1

## 2.5.0

### Patch Changes

- Updated dependencies [fb45149]
- Updated dependencies [fb45149]
- Updated dependencies [fb45149]
- Updated dependencies [fb45149]
  - @tiptap/core@2.5.0
  - @tiptap/pm@2.5.0

## 2.5.0-pre.16

### Patch Changes

- @tiptap/core@2.5.0-pre.16
- @tiptap/pm@2.5.0-pre.16

## 2.5.0-pre.15

### Patch Changes

- @tiptap/core@2.5.0-pre.15
- @tiptap/pm@2.5.0-pre.15

## 2.5.0-pre.14

### Patch Changes

- @tiptap/core@2.5.0-pre.14
- @tiptap/pm@2.5.0-pre.14

## 2.5.0-pre.13

### Patch Changes

- Updated dependencies [74a37ff]
  - @tiptap/core@2.5.0-pre.13
  - @tiptap/pm@2.5.0-pre.13

## 2.5.0-pre.12

### Patch Changes

- Updated dependencies [74a37ff]
  - @tiptap/core@2.5.0-pre.12
  - @tiptap/pm@2.5.0-pre.12

## 2.5.0-pre.11

### Patch Changes

- Updated dependencies [74a37ff]
  - @tiptap/core@2.5.0-pre.11
  - @tiptap/pm@2.5.0-pre.11

## 2.5.0-pre.10

### Patch Changes

- Updated dependencies [74a37ff]
  - @tiptap/core@2.5.0-pre.10
  - @tiptap/pm@2.5.0-pre.10

## 2.5.0-pre.9

### Patch Changes

- Updated dependencies [14a00f4]
  - @tiptap/core@2.5.0-pre.9
  - @tiptap/pm@2.5.0-pre.9

## 2.5.0-pre.8

### Patch Changes

- Updated dependencies [509676e]
  - @tiptap/core@2.5.0-pre.8
  - @tiptap/pm@2.5.0-pre.8

## 2.5.0-pre.7

### Patch Changes

- @tiptap/core@2.5.0-pre.7
- @tiptap/pm@2.5.0-pre.7

All notable changes to this project will be documented in this file.
See [Conventional Commits](https://conventionalcommits.org) for commit guidelines.

# [2.4.0](https://github.com/ueberdosis/tiptap/compare/v2.3.2...v2.4.0) (2024-05-14)

### Features

- added jsdocs ([#4356](https://github.com/ueberdosis/tiptap/issues/4356)) ([b941eea](https://github.com/ueberdosis/tiptap/commit/b941eea6daba09d48a5d18ccc1b9a1d84b2249dd))

## [2.3.2](https://github.com/ueberdosis/tiptap/compare/v2.3.1...v2.3.2) (2024-05-08)

**Note:** Version bump only for package @tiptap/extension-bubble-menu

## [2.3.1](https://github.com/ueberdosis/tiptap/compare/v2.3.0...v2.3.1) (2024-04-30)

**Note:** Version bump only for package @tiptap/extension-bubble-menu

# [2.3.0](https://github.com/ueberdosis/tiptap/compare/v2.2.6...v2.3.0) (2024-04-09)

**Note:** Version bump only for package @tiptap/extension-bubble-menu

## [2.2.6](https://github.com/ueberdosis/tiptap/compare/v2.2.5...v2.2.6) (2024-04-06)

**Note:** Version bump only for package @tiptap/extension-bubble-menu

## [2.2.5](https://github.com/ueberdosis/tiptap/compare/v2.2.4...v2.2.5) (2024-04-05)

**Note:** Version bump only for package @tiptap/extension-bubble-menu

## [2.2.4](https://github.com/ueberdosis/tiptap/compare/v2.2.3...v2.2.4) (2024-02-23)

**Note:** Version bump only for package @tiptap/extension-bubble-menu

## [2.2.3](https://github.com/ueberdosis/tiptap/compare/v2.2.2...v2.2.3) (2024-02-15)

**Note:** Version bump only for package @tiptap/extension-bubble-menu

## [2.2.2](https://github.com/ueberdosis/tiptap/compare/v2.2.1...v2.2.2) (2024-02-07)

**Note:** Version bump only for package @tiptap/extension-bubble-menu

## [2.2.1](https://github.com/ueberdosis/tiptap/compare/v2.2.0...v2.2.1) (2024-01-31)

**Note:** Version bump only for package @tiptap/extension-bubble-menu

# [2.2.0](https://github.com/ueberdosis/tiptap/compare/v2.1.16...v2.2.0) (2024-01-29)

# [2.2.0-rc.8](https://github.com/ueberdosis/tiptap/compare/v2.1.14...v2.2.0-rc.8) (2024-01-08)

# [2.2.0-rc.7](https://github.com/ueberdosis/tiptap/compare/v2.2.0-rc.6...v2.2.0-rc.7) (2023-11-27)

# [2.2.0-rc.6](https://github.com/ueberdosis/tiptap/compare/v2.2.0-rc.5...v2.2.0-rc.6) (2023-11-23)

# [2.2.0-rc.4](https://github.com/ueberdosis/tiptap/compare/v2.1.11...v2.2.0-rc.4) (2023-10-10)

# [2.2.0-rc.3](https://github.com/ueberdosis/tiptap/compare/v2.2.0-rc.2...v2.2.0-rc.3) (2023-08-18)

# [2.2.0-rc.1](https://github.com/ueberdosis/tiptap/compare/v2.2.0-rc.0...v2.2.0-rc.1) (2023-08-18)

# [2.2.0-rc.0](https://github.com/ueberdosis/tiptap/compare/v2.1.5...v2.2.0-rc.0) (2023-08-18)

**Note:** Version bump only for package @tiptap/extension-bubble-menu

## [2.1.16](https://github.com/ueberdosis/tiptap/compare/v2.1.15...v2.1.16) (2024-01-10)

**Note:** Version bump only for package @tiptap/extension-bubble-menu

## [2.1.15](https://github.com/ueberdosis/tiptap/compare/v2.1.14...v2.1.15) (2024-01-08)

**Note:** Version bump only for package @tiptap/extension-bubble-menu

## [2.1.14](https://github.com/ueberdosis/tiptap/compare/v2.1.13...v2.1.14) (2024-01-08)

**Note:** Version bump only for package @tiptap/extension-bubble-menu

## [2.1.13](https://github.com/ueberdosis/tiptap/compare/v2.1.12...v2.1.13) (2023-11-30)

**Note:** Version bump only for package @tiptap/extension-bubble-menu

## [2.1.12](https://github.com/ueberdosis/tiptap/compare/v2.1.11...v2.1.12) (2023-10-11)

**Note:** Version bump only for package @tiptap/extension-bubble-menu

## [2.1.11](https://github.com/ueberdosis/tiptap/compare/v2.1.10...v2.1.11) (2023-09-20)

### Reverts

- Revert "v2.2.11" ([6aa755a](https://github.com/ueberdosis/tiptap/commit/6aa755a04b9955fc175c7ab33dee527d0d5deef0))

## [2.1.10](https://github.com/ueberdosis/tiptap/compare/v2.1.9...v2.1.10) (2023-09-15)

**Note:** Version bump only for package @tiptap/extension-bubble-menu

## [2.1.9](https://github.com/ueberdosis/tiptap/compare/v2.1.8...v2.1.9) (2023-09-14)

**Note:** Version bump only for package @tiptap/extension-bubble-menu

## [2.1.8](https://github.com/ueberdosis/tiptap/compare/v2.1.7...v2.1.8) (2023-09-04)

**Note:** Version bump only for package @tiptap/extension-bubble-menu

## [2.1.7](https://github.com/ueberdosis/tiptap/compare/v2.1.6...v2.1.7) (2023-09-04)

**Note:** Version bump only for package @tiptap/extension-bubble-menu

## [2.1.6](https://github.com/ueberdosis/tiptap/compare/v2.1.5...v2.1.6) (2023-08-18)

**Note:** Version bump only for package @tiptap/extension-bubble-menu

## [2.1.5](https://github.com/ueberdosis/tiptap/compare/v2.1.4...v2.1.5) (2023-08-18)

**Note:** Version bump only for package @tiptap/extension-bubble-menu

## [2.1.4](https://github.com/ueberdosis/tiptap/compare/v2.1.3...v2.1.4) (2023-08-18)

**Note:** Version bump only for package @tiptap/extension-bubble-menu

## [2.1.3](https://github.com/ueberdosis/tiptap/compare/v2.1.2...v2.1.3) (2023-08-18)

**Note:** Version bump only for package @tiptap/extension-bubble-menu

## [2.1.2](https://github.com/ueberdosis/tiptap/compare/v2.1.1...v2.1.2) (2023-08-17)

**Note:** Version bump only for package @tiptap/extension-bubble-menu

## [2.1.1](https://github.com/ueberdosis/tiptap/compare/v2.1.0...v2.1.1) (2023-08-16)

**Note:** Version bump only for package @tiptap/extension-bubble-menu

# [2.1.0](https://github.com/ueberdosis/tiptap/compare/v2.1.0-rc.14...v2.1.0) (2023-08-16)

**Note:** Version bump only for package @tiptap/extension-bubble-menu

# [2.1.0-rc.14](https://github.com/ueberdosis/tiptap/compare/v2.1.0-rc.13...v2.1.0-rc.14) (2023-08-11)

**Note:** Version bump only for package @tiptap/extension-bubble-menu

# [2.1.0-rc.13](https://github.com/ueberdosis/tiptap/compare/v2.0.4...v2.1.0-rc.13) (2023-08-11)

# [2.1.0-rc.12](https://github.com/ueberdosis/tiptap/compare/v2.1.0-rc.11...v2.1.0-rc.12) (2023-07-14)

# [2.1.0-rc.11](https://github.com/ueberdosis/tiptap/compare/v2.1.0-rc.10...v2.1.0-rc.11) (2023-07-07)

# [2.1.0-rc.10](https://github.com/ueberdosis/tiptap/compare/v2.1.0-rc.9...v2.1.0-rc.10) (2023-07-07)

# [2.1.0-rc.9](https://github.com/ueberdosis/tiptap/compare/v2.1.0-rc.8...v2.1.0-rc.9) (2023-06-15)

# [2.1.0-rc.8](https://github.com/ueberdosis/tiptap/compare/v2.1.0-rc.7...v2.1.0-rc.8) (2023-05-25)

# [2.1.0-rc.5](https://github.com/ueberdosis/tiptap/compare/v2.1.0-rc.4...v2.1.0-rc.5) (2023-05-25)

# [2.1.0-rc.4](https://github.com/ueberdosis/tiptap/compare/v2.1.0-rc.3...v2.1.0-rc.4) (2023-04-27)

# [2.1.0-rc.3](https://github.com/ueberdosis/tiptap/compare/v2.1.0-rc.2...v2.1.0-rc.3) (2023-04-26)

# [2.1.0-rc.2](https://github.com/ueberdosis/tiptap/compare/v2.0.3...v2.1.0-rc.2) (2023-04-26)

# [2.1.0-rc.1](https://github.com/ueberdosis/tiptap/compare/v2.1.0-rc.0...v2.1.0-rc.1) (2023-04-12)

### Bug Fixes

- **bubble-menu:** fix debounce not working with collab/collaboration cursor ([#3956](https://github.com/ueberdosis/tiptap/issues/3956)) ([e8cef04](https://github.com/ueberdosis/tiptap/commit/e8cef0404b5039ec2657536976b8b31931afd337))

# [2.1.0-rc.0](https://github.com/ueberdosis/tiptap/compare/v2.0.2...v2.1.0-rc.0) (2023-04-05)

### Bug Fixes

- Update peerDependencies to fix lerna version tasks ([#3914](https://github.com/ueberdosis/tiptap/issues/3914)) ([0c1bba3](https://github.com/ueberdosis/tiptap/commit/0c1bba3137b535776bcef95ff3c55e13f5a2db46))

# [2.1.0-rc.12](https://github.com/ueberdosis/tiptap/compare/v2.1.0-rc.11...v2.1.0-rc.12) (2023-07-14)

**Note:** Version bump only for package @tiptap/extension-bubble-menu

# [2.1.0-rc.11](https://github.com/ueberdosis/tiptap/compare/v2.1.0-rc.10...v2.1.0-rc.11) (2023-07-07)

**Note:** Version bump only for package @tiptap/extension-bubble-menu

# [2.1.0-rc.10](https://github.com/ueberdosis/tiptap/compare/v2.1.0-rc.9...v2.1.0-rc.10) (2023-07-07)

**Note:** Version bump only for package @tiptap/extension-bubble-menu

# [2.1.0-rc.9](https://github.com/ueberdosis/tiptap/compare/v2.1.0-rc.8...v2.1.0-rc.9) (2023-06-15)

**Note:** Version bump only for package @tiptap/extension-bubble-menu

# [2.1.0-rc.8](https://github.com/ueberdosis/tiptap/compare/v2.1.0-rc.7...v2.1.0-rc.8) (2023-05-25)

**Note:** Version bump only for package @tiptap/extension-bubble-menu

# [2.1.0-rc.7](https://github.com/ueberdosis/tiptap/compare/v2.1.0-rc.6...v2.1.0-rc.7) (2023-05-25)

**Note:** Version bump only for package @tiptap/extension-bubble-menu

# [2.1.0-rc.6](https://github.com/ueberdosis/tiptap/compare/v2.1.0-rc.5...v2.1.0-rc.6) (2023-05-25)

**Note:** Version bump only for package @tiptap/extension-bubble-menu

# [2.1.0-rc.5](https://github.com/ueberdosis/tiptap/compare/v2.1.0-rc.4...v2.1.0-rc.5) (2023-05-25)

**Note:** Version bump only for package @tiptap/extension-bubble-menu

# [2.1.0-rc.4](https://github.com/ueberdosis/tiptap/compare/v2.1.0-rc.3...v2.1.0-rc.4) (2023-04-27)

**Note:** Version bump only for package @tiptap/extension-bubble-menu

# [2.1.0-rc.3](https://github.com/ueberdosis/tiptap/compare/v2.1.0-rc.2...v2.1.0-rc.3) (2023-04-26)

**Note:** Version bump only for package @tiptap/extension-bubble-menu

# [2.1.0-rc.2](https://github.com/ueberdosis/tiptap/compare/v2.0.3...v2.1.0-rc.2) (2023-04-26)

# [2.1.0-rc.1](https://github.com/ueberdosis/tiptap/compare/v2.1.0-rc.0...v2.1.0-rc.1) (2023-04-12)

### Bug Fixes

- **bubble-menu:** fix debounce not working with collab/collaboration cursor ([#3956](https://github.com/ueberdosis/tiptap/issues/3956)) ([e8cef04](https://github.com/ueberdosis/tiptap/commit/e8cef0404b5039ec2657536976b8b31931afd337))

# [2.1.0-rc.0](https://github.com/ueberdosis/tiptap/compare/v2.0.2...v2.1.0-rc.0) (2023-04-05)

### Bug Fixes

- Update peerDependencies to fix lerna version tasks ([#3914](https://github.com/ueberdosis/tiptap/issues/3914)) ([0c1bba3](https://github.com/ueberdosis/tiptap/commit/0c1bba3137b535776bcef95ff3c55e13f5a2db46))

# [2.1.0-rc.0](https://github.com/ueberdosis/tiptap/compare/v2.0.2...v2.1.0-rc.0) (2023-04-05)

**Note:** Version bump only for package @tiptap/extension-bubble-menu

## [2.0.3](https://github.com/ueberdosis/tiptap/compare/v2.0.2...v2.0.3) (2023-04-13)

### Bug Fixes

- **bubble-menu:** fix debounce not working with collab/collaboration cursor ([#3956](https://github.com/ueberdosis/tiptap/issues/3956)) ([e8cef04](https://github.com/ueberdosis/tiptap/commit/e8cef0404b5039ec2657536976b8b31931afd337))

## [2.0.2](https://github.com/ueberdosis/tiptap/compare/v2.0.1...v2.0.2) (2023-04-03)

**Note:** Version bump only for package @tiptap/extension-bubble-menu

## [2.0.1](https://github.com/ueberdosis/tiptap/compare/v2.0.0...v2.0.1) (2023-03-30)

### Bug Fixes

- Update peerDependencies to fix lerna version tasks ([#3914](https://github.com/ueberdosis/tiptap/issues/3914)) ([0534f76](https://github.com/ueberdosis/tiptap/commit/0534f76401bf5399c01ca7f39d87f7221d91b4f7))

# [2.0.0-beta.220](https://github.com/ueberdosis/tiptap/compare/v2.0.0-beta.219...v2.0.0-beta.220) (2023-02-28)

**Note:** Version bump only for package @tiptap/extension-bubble-menu

# [2.0.0-beta.219](https://github.com/ueberdosis/tiptap/compare/v2.0.0-beta.218...v2.0.0-beta.219) (2023-02-27)

**Note:** Version bump only for package @tiptap/extension-bubble-menu

# [2.0.0-beta.218](https://github.com/ueberdosis/tiptap/compare/v2.0.0-beta.217...v2.0.0-beta.218) (2023-02-18)

**Note:** Version bump only for package @tiptap/extension-bubble-menu

# [2.0.0-beta.217](https://github.com/ueberdosis/tiptap/compare/v2.0.0-beta.216...v2.0.0-beta.217) (2023-02-09)

### Bug Fixes

- **bubble-menu:** exclude lodash/debounce from externals ([516f28f](https://github.com/ueberdosis/tiptap/commit/516f28f788651b88a03136220334b6dd0f8b235f))

# [2.0.0-beta.216](https://github.com/ueberdosis/tiptap/compare/v2.0.0-beta.215...v2.0.0-beta.216) (2023-02-08)

### Bug Fixes

- **bubble-menu:** fix lodash import ([06a3d63](https://github.com/ueberdosis/tiptap/commit/06a3d6300d9debcd4cfc70f5717cfaf9ae988a3c))

# [2.0.0-beta.215](https://github.com/ueberdosis/tiptap/compare/v2.0.0-beta.214...v2.0.0-beta.215) (2023-02-08)

### Bug Fixes

- fix builds including prosemirror ([a380ec4](https://github.com/ueberdosis/tiptap/commit/a380ec41d198ebacc80cea9e79b0a8aa3092618a))

# [2.0.0-beta.214](https://github.com/ueberdosis/tiptap/compare/v2.0.0-beta.213...v2.0.0-beta.214) (2023-02-08)

### Bug Fixes

- **bubble-menu:** move from lodash-es back to lodash, use named import ([e958128](https://github.com/ueberdosis/tiptap/commit/e9581283af8f491926a338fb572c69700861dd84))

# [2.0.0-beta.213](https://github.com/ueberdosis/tiptap/compare/v2.0.0-beta.212...v2.0.0-beta.213) (2023-02-07)

### Bug Fixes

- **bubble-menu:** change lodash to lodash-es for esbuild ([2d7661c](https://github.com/ueberdosis/tiptap/commit/2d7661c910a76f1d362728a48a3c3a09236a2b00))

# [2.0.0-beta.212](https://github.com/ueberdosis/tiptap/compare/v2.0.0-beta.211...v2.0.0-beta.212) (2023-02-03)

**Note:** Version bump only for package @tiptap/extension-bubble-menu

# [2.0.0-beta.211](https://github.com/ueberdosis/tiptap/compare/v2.0.0-beta.210...v2.0.0-beta.211) (2023-02-02)

### Bug Fixes

- **bubble-menu:** fix bubble menu imports ([1e6f238](https://github.com/ueberdosis/tiptap/commit/1e6f2382eb6669269eea892c8eed4727102f2653))

# [2.0.0-beta.210](https://github.com/ueberdosis/tiptap/compare/v2.0.0-beta.209...v2.0.0-beta.210) (2023-02-02)

### Features

- **pm:** new prosemirror package for dependency resolving ([f387ad3](https://github.com/ueberdosis/tiptap/commit/f387ad3dd4c2b30eaea33fb0ba0b42e0cd39263b))

# [2.0.0-beta.209](https://github.com/ueberdosis/tiptap/compare/v2.0.0-beta.208...v2.0.0-beta.209) (2022-12-16)

**Note:** Version bump only for package @tiptap/extension-bubble-menu

# [2.0.0-beta.208](https://github.com/ueberdosis/tiptap/compare/v2.0.0-beta.207...v2.0.0-beta.208) (2022-12-16)

**Note:** Version bump only for package @tiptap/extension-bubble-menu

# [2.0.0-beta.207](https://github.com/ueberdosis/tiptap/compare/v2.0.0-beta.206...v2.0.0-beta.207) (2022-12-08)

**Note:** Version bump only for package @tiptap/extension-bubble-menu

# [2.0.0-beta.206](https://github.com/ueberdosis/tiptap/compare/v2.0.0-beta.205...v2.0.0-beta.206) (2022-12-08)

### Bug Fixes

- **extension-bubble-menu:** don't debounce without valid selection ([#3501](https://github.com/ueberdosis/tiptap/issues/3501)) ([e9d9d88](https://github.com/ueberdosis/tiptap/commit/e9d9d8851189f936b01db7ec41fef4f4c5021761))

# [2.0.0-beta.205](https://github.com/ueberdosis/tiptap/compare/v2.0.0-beta.204...v2.0.0-beta.205) (2022-12-05)

**Note:** Version bump only for package @tiptap/extension-bubble-menu

# [2.0.0-beta.204](https://github.com/ueberdosis/tiptap/compare/v2.0.0-beta.203...v2.0.0-beta.204) (2022-11-25)

### Bug Fixes

- **core:** rename esm modules to esm.js ([c1a0c3a](https://github.com/ueberdosis/tiptap/commit/c1a0c3ae43baac9dd5ed90903d3a0d4eaeea7702))

# [2.0.0-beta.203](https://github.com/ueberdosis/tiptap/compare/v2.0.0-beta.202...v2.0.0-beta.203) (2022-11-24)

**Note:** Version bump only for package @tiptap/extension-bubble-menu

# [2.0.0-beta.202](https://github.com/ueberdosis/tiptap/compare/v2.0.0-beta.201...v2.0.0-beta.202) (2022-11-04)

**Note:** Version bump only for package @tiptap/extension-bubble-menu

# [2.0.0-beta.201](https://github.com/ueberdosis/tiptap/compare/v2.0.0-beta.200...v2.0.0-beta.201) (2022-11-04)

### Bug Fixes

- remove blur event listener from tippy element ([#3365](https://github.com/ueberdosis/tiptap/issues/3365)) ([#3366](https://github.com/ueberdosis/tiptap/issues/3366)) ([aca6c88](https://github.com/ueberdosis/tiptap/commit/aca6c88f2de7d33d9b12a39fa82f59762d355603))

# [2.0.0-beta.200](https://github.com/ueberdosis/tiptap/compare/v2.0.0-beta.199...v2.0.0-beta.200) (2022-11-04)

**Note:** Version bump only for package @tiptap/extension-bubble-menu

# [2.0.0-beta.199](https://github.com/ueberdosis/tiptap/compare/v2.0.0-beta.198...v2.0.0-beta.199) (2022-09-30)

**Note:** Version bump only for package @tiptap/extension-bubble-menu

# [2.0.0-beta.198](https://github.com/ueberdosis/tiptap/compare/v2.0.0-beta.197...v2.0.0-beta.198) (2022-09-29)

**Note:** Version bump only for package @tiptap/extension-bubble-menu

# [2.0.0-beta.197](https://github.com/ueberdosis/tiptap/compare/v2.0.0-beta.196...v2.0.0-beta.197) (2022-09-26)

**Note:** Version bump only for package @tiptap/extension-bubble-menu

# [2.0.0-beta.196](https://github.com/ueberdosis/tiptap/compare/v2.0.0-beta.195...v2.0.0-beta.196) (2022-09-20)

**Note:** Version bump only for package @tiptap/extension-bubble-menu

# [2.0.0-beta.195](https://github.com/ueberdosis/tiptap/compare/v2.0.0-beta.194...v2.0.0-beta.195) (2022-09-14)

### Bug Fixes

- **extension/bubble-menu:** :bug: fix bubble menu and floating menu being available when editor not editable ([#3195](https://github.com/ueberdosis/tiptap/issues/3195)) ([fa96749](https://github.com/ueberdosis/tiptap/commit/fa96749ce22ec67125da491cfeeb38623b9f0d6e))

# [2.0.0-beta.194](https://github.com/ueberdosis/tiptap/compare/v2.0.0-beta.193...v2.0.0-beta.194) (2022-09-11)

**Note:** Version bump only for package @tiptap/extension-bubble-menu

# [2.0.0-beta.62](https://github.com/ueberdosis/tiptap/compare/@tiptap/extension-bubble-menu@2.0.0-beta.61...@tiptap/extension-bubble-menu@2.0.0-beta.62) (2022-09-03)

**Note:** Version bump only for package @tiptap/extension-bubble-menu

# [2.0.0-beta.61](https://github.com/ueberdosis/tiptap/compare/@tiptap/extension-bubble-menu@2.0.0-beta.60...@tiptap/extension-bubble-menu@2.0.0-beta.61) (2022-06-27)

**Note:** Version bump only for package @tiptap/extension-bubble-menu

# [2.0.0-beta.60](https://github.com/ueberdosis/tiptap/compare/@tiptap/extension-bubble-menu@2.0.0-beta.59...@tiptap/extension-bubble-menu@2.0.0-beta.60) (2022-06-20)

**Note:** Version bump only for package @tiptap/extension-bubble-menu

# [2.0.0-beta.59](https://github.com/ueberdosis/tiptap/compare/@tiptap/extension-bubble-menu@2.0.0-beta.57...@tiptap/extension-bubble-menu@2.0.0-beta.59) (2022-06-17)

### Reverts

- Revert "Publish" ([9c38d27](https://github.com/ueberdosis/tiptap/commit/9c38d2713e6feac5645ad9c1bfc57abdbf054576))

# [2.0.0-beta.57](https://github.com/ueberdosis/tiptap/compare/@tiptap/extension-bubble-menu@2.0.0-beta.57...@tiptap/extension-bubble-menu@2.0.0-beta.57) (2022-06-17)

### Reverts

- Revert "Publish" ([9c38d27](https://github.com/ueberdosis/tiptap/commit/9c38d2713e6feac5645ad9c1bfc57abdbf054576))

# [2.0.0-beta.56](https://github.com/ueberdosis/tiptap/compare/@tiptap/extension-bubble-menu@2.0.0-beta.55...@tiptap/extension-bubble-menu@2.0.0-beta.56) (2022-04-27)

### Bug Fixes

- Mark the bubble/floating menu extensions as side effect free ([172513c](https://github.com/ueberdosis/tiptap/commit/172513cb445fa295dd9f7d7ec553ed22baa9d435))

# [2.0.0-beta.55](https://github.com/ueberdosis/tiptap/compare/@tiptap/extension-bubble-menu@2.0.0-beta.54...@tiptap/extension-bubble-menu@2.0.0-beta.55) (2022-01-25)

**Note:** Version bump only for package @tiptap/extension-bubble-menu

# [2.0.0-beta.54](https://github.com/ueberdosis/tiptap/compare/@tiptap/extension-bubble-menu@2.0.0-beta.53...@tiptap/extension-bubble-menu@2.0.0-beta.54) (2022-01-04)

**Note:** Version bump only for package @tiptap/extension-bubble-menu

# [2.0.0-beta.53](https://github.com/ueberdosis/tiptap/compare/@tiptap/extension-bubble-menu@2.0.0-beta.52...@tiptap/extension-bubble-menu@2.0.0-beta.53) (2021-12-22)

**Note:** Version bump only for package @tiptap/extension-bubble-menu

# [2.0.0-beta.52](https://github.com/ueberdosis/tiptap/compare/@tiptap/extension-bubble-menu@2.0.0-beta.51...@tiptap/extension-bubble-menu@2.0.0-beta.52) (2021-12-15)

### Bug Fixes

- maybe hide tippy on blur, fix [#1433](https://github.com/ueberdosis/tiptap/issues/1433) ([063ced2](https://github.com/ueberdosis/tiptap/commit/063ced27ca55f331960b01ee6aea5623eee0ba49))

# [2.0.0-beta.51](https://github.com/ueberdosis/tiptap/compare/@tiptap/extension-bubble-menu@2.0.0-beta.50...@tiptap/extension-bubble-menu@2.0.0-beta.51) (2021-12-02)

**Note:** Version bump only for package @tiptap/extension-bubble-menu

# [2.0.0-beta.50](https://github.com/ueberdosis/tiptap/compare/@tiptap/extension-bubble-menu@2.0.0-beta.49...@tiptap/extension-bubble-menu@2.0.0-beta.50) (2021-11-17)

**Note:** Version bump only for package @tiptap/extension-bubble-menu

# [2.0.0-beta.49](https://github.com/ueberdosis/tiptap/compare/@tiptap/extension-bubble-menu@2.0.0-beta.48...@tiptap/extension-bubble-menu@2.0.0-beta.49) (2021-11-09)

**Note:** Version bump only for package @tiptap/extension-bubble-menu

# [2.0.0-beta.48](https://github.com/ueberdosis/tiptap/compare/@tiptap/extension-bubble-menu@2.0.0-beta.47...@tiptap/extension-bubble-menu@2.0.0-beta.48) (2021-11-09)

**Note:** Version bump only for package @tiptap/extension-bubble-menu

# [2.0.0-beta.47](https://github.com/ueberdosis/tiptap/compare/@tiptap/extension-bubble-menu@2.0.0-beta.46...@tiptap/extension-bubble-menu@2.0.0-beta.47) (2021-11-09)

**Note:** Version bump only for package @tiptap/extension-bubble-menu

# [2.0.0-beta.46](https://github.com/ueberdosis/tiptap/compare/@tiptap/extension-bubble-menu@2.0.0-beta.45...@tiptap/extension-bubble-menu@2.0.0-beta.46) (2021-11-08)

**Note:** Version bump only for package @tiptap/extension-bubble-menu

# [2.0.0-beta.45](https://github.com/ueberdosis/tiptap/compare/@tiptap/extension-bubble-menu@2.0.0-beta.44...@tiptap/extension-bubble-menu@2.0.0-beta.45) (2021-11-05)

**Note:** Version bump only for package @tiptap/extension-bubble-menu

# [2.0.0-beta.44](https://github.com/ueberdosis/tiptap/compare/@tiptap/extension-bubble-menu@2.0.0-beta.43...@tiptap/extension-bubble-menu@2.0.0-beta.44) (2021-10-31)

**Note:** Version bump only for package @tiptap/extension-bubble-menu

# [2.0.0-beta.43](https://github.com/ueberdosis/tiptap/compare/@tiptap/extension-bubble-menu@2.0.0-beta.42...@tiptap/extension-bubble-menu@2.0.0-beta.43) (2021-10-26)

**Note:** Version bump only for package @tiptap/extension-bubble-menu

# [2.0.0-beta.42](https://github.com/ueberdosis/tiptap/compare/@tiptap/extension-bubble-menu@2.0.0-beta.41...@tiptap/extension-bubble-menu@2.0.0-beta.42) (2021-10-14)

**Note:** Version bump only for package @tiptap/extension-bubble-menu

# [2.0.0-beta.41](https://github.com/ueberdosis/tiptap/compare/@tiptap/extension-bubble-menu@2.0.0-beta.40...@tiptap/extension-bubble-menu@2.0.0-beta.41) (2021-10-14)

**Note:** Version bump only for package @tiptap/extension-bubble-menu

# [2.0.0-beta.40](https://github.com/ueberdosis/tiptap/compare/@tiptap/extension-bubble-menu@2.0.0-beta.39...@tiptap/extension-bubble-menu@2.0.0-beta.40) (2021-10-08)

**Note:** Version bump only for package @tiptap/extension-bubble-menu

# [2.0.0-beta.39](https://github.com/ueberdosis/tiptap/compare/@tiptap/extension-bubble-menu@2.0.0-beta.38...@tiptap/extension-bubble-menu@2.0.0-beta.39) (2021-10-02)

**Note:** Version bump only for package @tiptap/extension-bubble-menu

# [2.0.0-beta.38](https://github.com/ueberdosis/tiptap/compare/@tiptap/extension-bubble-menu@2.0.0-beta.37...@tiptap/extension-bubble-menu@2.0.0-beta.38) (2021-09-29)

**Note:** Version bump only for package @tiptap/extension-bubble-menu

# [2.0.0-beta.37](https://github.com/ueberdosis/tiptap/compare/@tiptap/extension-bubble-menu@2.0.0-beta.36...@tiptap/extension-bubble-menu@2.0.0-beta.37) (2021-09-28)

**Note:** Version bump only for package @tiptap/extension-bubble-menu

# [2.0.0-beta.36](https://github.com/ueberdosis/tiptap/compare/@tiptap/extension-bubble-menu@2.0.0-beta.35...@tiptap/extension-bubble-menu@2.0.0-beta.36) (2021-09-27)

**Note:** Version bump only for package @tiptap/extension-bubble-menu

# [2.0.0-beta.35](https://github.com/ueberdosis/tiptap/compare/@tiptap/extension-bubble-menu@2.0.0-beta.34...@tiptap/extension-bubble-menu@2.0.0-beta.35) (2021-09-22)

### Bug Fixes

- Fix "destory" method in view plugins. ([#1882](https://github.com/ueberdosis/tiptap/issues/1882)) ([33420f4](https://github.com/ueberdosis/tiptap/commit/33420f4ae06d0d7eec16201a2e650be83cbb9de9))

# [2.0.0-beta.34](https://github.com/ueberdosis/tiptap/compare/@tiptap/extension-bubble-menu@2.0.0-beta.33...@tiptap/extension-bubble-menu@2.0.0-beta.34) (2021-09-15)

**Note:** Version bump only for package @tiptap/extension-bubble-menu

# [2.0.0-beta.33](https://github.com/ueberdosis/tiptap/compare/@tiptap/extension-bubble-menu@2.0.0-beta.32...@tiptap/extension-bubble-menu@2.0.0-beta.33) (2021-09-07)

### Bug Fixes

- don’t initialize tippy on requestAnimationFrame to avoid race conditions ([#1820](https://github.com/ueberdosis/tiptap/issues/1820)) ([ca3763d](https://github.com/ueberdosis/tiptap/commit/ca3763d3c29cc0715727fe12a0e907ad86d99806))

# [2.0.0-beta.32](https://github.com/ueberdosis/tiptap/compare/@tiptap/extension-bubble-menu@2.0.0-beta.31...@tiptap/extension-bubble-menu@2.0.0-beta.32) (2021-09-06)

**Note:** Version bump only for package @tiptap/extension-bubble-menu

# [2.0.0-beta.31](https://github.com/ueberdosis/tiptap/compare/@tiptap/extension-bubble-menu@2.0.0-beta.30...@tiptap/extension-bubble-menu@2.0.0-beta.31) (2021-08-23)

### Bug Fixes

- make shouldShow and pluginKey option for menus, fix [#1779](https://github.com/ueberdosis/tiptap/issues/1779) ([70a328b](https://github.com/ueberdosis/tiptap/commit/70a328bd3dea174170ad8e92db4c4f7f9368fd1b))

# [2.0.0-beta.30](https://github.com/ueberdosis/tiptap/compare/@tiptap/extension-bubble-menu@2.0.0-beta.29...@tiptap/extension-bubble-menu@2.0.0-beta.30) (2021-08-20)

**Note:** Version bump only for package @tiptap/extension-bubble-menu

# [2.0.0-beta.29](https://github.com/ueberdosis/tiptap/compare/@tiptap/extension-bubble-menu@2.0.0-beta.28...@tiptap/extension-bubble-menu@2.0.0-beta.29) (2021-08-13)

**Note:** Version bump only for package @tiptap/extension-bubble-menu

# [2.0.0-beta.28](https://github.com/ueberdosis/tiptap/compare/@tiptap/extension-bubble-menu@2.0.0-beta.27...@tiptap/extension-bubble-menu@2.0.0-beta.28) (2021-08-13)

### Bug Fixes

- rename key to pluginKey for menus ([89d26f7](https://github.com/ueberdosis/tiptap/commit/89d26f7cba2a115aa342f0ee621f0b65c840dfb8))

# [2.0.0-beta.27](https://github.com/ueberdosis/tiptap/compare/@tiptap/extension-bubble-menu@2.0.0-beta.26...@tiptap/extension-bubble-menu@2.0.0-beta.27) (2021-08-12)

### Bug Fixes

- fix some react focus issues ([#1724](https://github.com/ueberdosis/tiptap/issues/1724)), fix [#1716](https://github.com/ueberdosis/tiptap/issues/1716), fix [#1608](https://github.com/ueberdosis/tiptap/issues/1608), fix [#1520](https://github.com/ueberdosis/tiptap/issues/1520) ([956566e](https://github.com/ueberdosis/tiptap/commit/956566eaad0a522d6bc27d44594aa36d6c33f8b3))

# [2.0.0-beta.26](https://github.com/ueberdosis/tiptap/compare/@tiptap/extension-bubble-menu@2.0.0-beta.25...@tiptap/extension-bubble-menu@2.0.0-beta.26) (2021-08-11)

### Features

- add key option and shouldShow option to menus (fix [#1480](https://github.com/ueberdosis/tiptap/issues/1480), fix [#1043](https://github.com/ueberdosis/tiptap/issues/1043), fix [#1268](https://github.com/ueberdosis/tiptap/issues/1268), fix [#1503](https://github.com/ueberdosis/tiptap/issues/1503)) ([9ba61c1](https://github.com/ueberdosis/tiptap/commit/9ba61c1582cee838f2214d00285773ace2fb229e))

# [2.0.0-beta.25](https://github.com/ueberdosis/tiptap/compare/@tiptap/extension-bubble-menu@2.0.0-beta.24...@tiptap/extension-bubble-menu@2.0.0-beta.25) (2021-07-26)

**Note:** Version bump only for package @tiptap/extension-bubble-menu

# [2.0.0-beta.24](https://github.com/ueberdosis/tiptap/compare/@tiptap/extension-bubble-menu@2.0.0-beta.23...@tiptap/extension-bubble-menu@2.0.0-beta.24) (2021-06-23)

**Note:** Version bump only for package @tiptap/extension-bubble-menu

# [2.0.0-beta.23](https://github.com/ueberdosis/tiptap/compare/@tiptap/extension-bubble-menu@2.0.0-beta.22...@tiptap/extension-bubble-menu@2.0.0-beta.23) (2021-06-15)

### Bug Fixes

- fix a bug where bubble menu does not appear when selection starts from empty paragraph node, fix [#1474](https://github.com/ueberdosis/tiptap/issues/1474) ([f12b127](https://github.com/ueberdosis/tiptap/commit/f12b1273f24984806394e3deb431823a9d00ba79))

# [2.0.0-beta.22](https://github.com/ueberdosis/tiptap/compare/@tiptap/extension-bubble-menu@2.0.0-beta.21...@tiptap/extension-bubble-menu@2.0.0-beta.22) (2021-06-15)

**Note:** Version bump only for package @tiptap/extension-bubble-menu

# [2.0.0-beta.21](https://github.com/ueberdosis/tiptap/compare/@tiptap/extension-bubble-menu@2.0.0-beta.20...@tiptap/extension-bubble-menu@2.0.0-beta.21) (2021-06-14)

### Bug Fixes

- hide bubble menu on drag, fix [#1443](https://github.com/ueberdosis/tiptap/issues/1443) ([6034eb9](https://github.com/ueberdosis/tiptap/commit/6034eb9b30c3fe01ece9079c84c91ba9c6184518))
- show bubble menu for atom nodes even if there is no text content, fix [#1446](https://github.com/ueberdosis/tiptap/issues/1446) ([a3a7650](https://github.com/ueberdosis/tiptap/commit/a3a76507844cefc28111b9636c511ad9ef52ad28))

# [2.0.0-beta.20](https://github.com/ueberdosis/tiptap/compare/@tiptap/extension-bubble-menu@2.0.0-beta.19...@tiptap/extension-bubble-menu@2.0.0-beta.20) (2021-05-27)

**Note:** Version bump only for package @tiptap/extension-bubble-menu

# [2.0.0-beta.19](https://github.com/ueberdosis/tiptap/compare/@tiptap/extension-bubble-menu@2.0.0-beta.18...@tiptap/extension-bubble-menu@2.0.0-beta.19) (2021-05-24)

### Bug Fixes

- do not check for node selection within posToDOMRect ([c0e68d5](https://github.com/ueberdosis/tiptap/commit/c0e68d5a25608e0b6d9c127bbc507b4ba2a94a61))

# [2.0.0-beta.18](https://github.com/ueberdosis/tiptap/compare/@tiptap/extension-bubble-menu@2.0.0-beta.17...@tiptap/extension-bubble-menu@2.0.0-beta.18) (2021-05-18)

**Note:** Version bump only for package @tiptap/extension-bubble-menu

# [2.0.0-beta.17](https://github.com/ueberdosis/tiptap/compare/@tiptap/extension-bubble-menu@2.0.0-beta.16...@tiptap/extension-bubble-menu@2.0.0-beta.17) (2021-05-17)

**Note:** Version bump only for package @tiptap/extension-bubble-menu

# [2.0.0-beta.16](https://github.com/ueberdosis/tiptap/compare/@tiptap/extension-bubble-menu@2.0.0-beta.15...@tiptap/extension-bubble-menu@2.0.0-beta.16) (2021-05-13)

**Note:** Version bump only for package @tiptap/extension-bubble-menu

# [2.0.0-beta.15](https://github.com/ueberdosis/tiptap/compare/@tiptap/extension-bubble-menu@2.0.0-beta.14...@tiptap/extension-bubble-menu@2.0.0-beta.15) (2021-05-07)

### Bug Fixes

- revert adding exports ([bc320d0](https://github.com/ueberdosis/tiptap/commit/bc320d0b4b80b0e37a7e47a56e0f6daec6e65d98))

# [2.0.0-beta.14](https://github.com/ueberdosis/tiptap/compare/@tiptap/extension-bubble-menu@2.0.0-beta.13...@tiptap/extension-bubble-menu@2.0.0-beta.14) (2021-05-06)

### Bug Fixes

- revert adding type: module ([f8d6475](https://github.com/ueberdosis/tiptap/commit/f8d6475e2151faea6f96baecdd6bd75880d50d2c))

# [2.0.0-beta.13](https://github.com/ueberdosis/tiptap/compare/@tiptap/extension-bubble-menu@2.0.0-beta.12...@tiptap/extension-bubble-menu@2.0.0-beta.13) (2021-05-06)

### Bug Fixes

- add exports to package.json ([1277fa4](https://github.com/ueberdosis/tiptap/commit/1277fa47151e9c039508cdb219bdd0ffe647f4ee))

# [2.0.0-beta.12](https://github.com/ueberdosis/tiptap/compare/@tiptap/extension-bubble-menu@2.0.0-beta.11...@tiptap/extension-bubble-menu@2.0.0-beta.12) (2021-05-06)

### Bug Fixes

- add CellSelection support for bubble menu ([6472d2c](https://github.com/ueberdosis/tiptap/commit/6472d2c2715bd29a061abae6a59963949c298e55))

# [2.0.0-beta.11](https://github.com/ueberdosis/tiptap/compare/@tiptap/extension-bubble-menu@2.0.0-beta.10...@tiptap/extension-bubble-menu@2.0.0-beta.11) (2021-05-05)

**Note:** Version bump only for package @tiptap/extension-bubble-menu

# [2.0.0-beta.10](https://github.com/ueberdosis/tiptap/compare/@tiptap/extension-bubble-menu@2.0.0-beta.9...@tiptap/extension-bubble-menu@2.0.0-beta.10) (2021-05-04)

**Note:** Version bump only for package @tiptap/extension-bubble-menu

# [2.0.0-beta.9](https://github.com/ueberdosis/tiptap/compare/@tiptap/extension-bubble-menu@2.0.0-beta.8...@tiptap/extension-bubble-menu@2.0.0-beta.9) (2021-04-23)

**Note:** Version bump only for package @tiptap/extension-bubble-menu

# [2.0.0-beta.8](https://github.com/ueberdosis/tiptap/compare/@tiptap/extension-bubble-menu@2.0.0-beta.7...@tiptap/extension-bubble-menu@2.0.0-beta.8) (2021-04-22)

### Bug Fixes

- fix a bug for empty node selection where the bubble menu should not be visible, fix [#1023](https://github.com/ueberdosis/tiptap/issues/1023) ([8ed220a](https://github.com/ueberdosis/tiptap/commit/8ed220a12de48b3c14e903b271d7f50aff6313f4))

# [2.0.0-beta.7](https://github.com/ueberdosis/tiptap/compare/@tiptap/extension-bubble-menu@2.0.0-beta.6...@tiptap/extension-bubble-menu@2.0.0-beta.7) (2021-04-16)

### Bug Fixes

- fix tippy for react ([398fc7f](https://github.com/ueberdosis/tiptap/commit/398fc7f210b9d5449cbb00543ddf4af768552b9c))

### Features

- add coordsAtPos and posToClientRect helper methods ([8dab614](https://github.com/ueberdosis/tiptap/commit/8dab6144a661e4c90f33d9d2f300882009eadd46))
- add tippyOptions prop ([9a56f66](https://github.com/ueberdosis/tiptap/commit/9a56f666a118ca7c59a6f1f67f40e6490e20d3b8))
- remove keepInBounds ([d7282f1](https://github.com/ueberdosis/tiptap/commit/d7282f168bc6cfae4e1630d14bb8462bc135b254))

# [2.0.0-beta.6](https://github.com/ueberdosis/tiptap/compare/@tiptap/extension-bubble-menu@2.0.0-beta.5...@tiptap/extension-bubble-menu@2.0.0-beta.6) (2021-04-15)

**Note:** Version bump only for package @tiptap/extension-bubble-menu

# [2.0.0-beta.5](https://github.com/ueberdosis/tiptap/compare/@tiptap/extension-bubble-menu@2.0.0-beta.4...@tiptap/extension-bubble-menu@2.0.0-beta.5) (2021-04-01)

**Note:** Version bump only for package @tiptap/extension-bubble-menu

# [2.0.0-beta.4](https://github.com/ueberdosis/tiptap/compare/@tiptap/extension-bubble-menu@2.0.0-beta.3...@tiptap/extension-bubble-menu@2.0.0-beta.4) (2021-04-01)

**Note:** Version bump only for package @tiptap/extension-bubble-menu

# [2.0.0-beta.3](https://github.com/ueberdosis/tiptap/compare/@tiptap/extension-bubble-menu@2.0.0-beta.2...@tiptap/extension-bubble-menu@2.0.0-beta.3) (2021-03-31)

**Note:** Version bump only for package @tiptap/extension-bubble-menu

# [2.0.0-beta.2](https://github.com/ueberdosis/tiptap/compare/@tiptap/extension-bubble-menu@2.0.0-beta.1...@tiptap/extension-bubble-menu@2.0.0-beta.2) (2021-03-31)

**Note:** Version bump only for package @tiptap/extension-bubble-menu

# 2.0.0-beta.1 (2021-03-31)

**Note:** Version bump only for package @tiptap/extension-bubble-menu<|MERGE_RESOLUTION|>--- conflicted
+++ resolved
@@ -1,38 +1,6 @@
 # Change Log
 
-<<<<<<< HEAD
 ## 3.0.0-next.6
-=======
-## 2.11.6
-
-## 2.11.5
-
-## 2.11.4
-
-## 2.11.3
-
-## 2.11.2
-
-## 2.11.1
-
-## 2.11.0
-
-## 2.10.4
-
-## 2.10.3
-
-## 2.10.2
-
-## 2.10.1
-
-## 2.10.0
-
-### Patch Changes
-
-- 7619215: Add `element: HTMLElement` to `shouldShow` options within the BubbleMenu options.
-- 7619215: Fixes an issue where the bubble and flaoting menus on blur would remount
-- 1959eb5: Fix a potential null pointer exception
->>>>>>> ce02ce14
 
 ### Major Changes
 
@@ -68,10 +36,6 @@
 
 ## 3.0.0-next.4
 
-## 2.11.4
-
-## 2.11.3
-
 ## 3.0.0-next.3
 
 ## 3.0.0-next.2
@@ -126,6 +90,14 @@
   - @tiptap/core@3.0.0-next.0
   - @tiptap/pm@3.0.0-next.0
 
+## 2.11.6
+
+## 2.11.5
+
+## 2.11.4
+
+## 2.11.3
+
 ## 2.5.8
 
 ### Patch Changes
