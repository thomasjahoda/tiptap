import {
<<<<<<< HEAD
  type ArrowOptions,
  type AutoPlacementOptions,
  type FlipOptions,
  type HideOptions,
  type InlineOptions,
  type Middleware, type OffsetOptions, type Placement, type ShiftOptions, type SizeOptions, type Strategy, arrow, autoPlacement, computePosition, flip, hide, inline, offset, shift,
  size,
} from '@floating-ui/dom'
import { Editor, posToDOMRect } from '@tiptap/core'
=======
  Editor, getText, getTextSerializersFromSchema, posToDOMRect,
} from '@tiptap/core'
import { Node as ProseMirrorNode } from '@tiptap/pm/model'
>>>>>>> a0d2f280
import { EditorState, Plugin, PluginKey } from '@tiptap/pm/state'
import { EditorView } from '@tiptap/pm/view'

export interface FloatingMenuPluginProps {
  /**
   * The plugin key for the floating menu.
   * @default 'floatingMenu'
   */
  pluginKey: PluginKey | string

  /**
   * The editor instance.
   * @default null
   */
  editor: Editor

  /**
   * The DOM element that contains your menu.
   * @default null
   */
  element: HTMLElement

  /**
   * A function that determines whether the menu should be shown or not.
   * If this function returns `false`, the menu will be hidden, otherwise it will be shown.
   */
  shouldShow:
    | ((props: {
        editor: Editor
        view: EditorView
        state: EditorState
        oldState?: EditorState
        from: number
        to: number
      }) => boolean)
    | null

    /**
   * FloatingUI options.
   */
    options?: {
      strategy?: Strategy
      placement?: Placement
      offset?: OffsetOptions | boolean
      flip?: FlipOptions | boolean
      shift?: ShiftOptions | boolean
      arrow?: ArrowOptions | false
      size?: SizeOptions | boolean
      autoPlacement?: AutoPlacementOptions | boolean
      hide?: HideOptions | boolean
      inline?: InlineOptions | boolean
    }
}

export type FloatingMenuViewProps = FloatingMenuPluginProps & {
  /**
   * The editor view.
   */
  view: EditorView
}

export class FloatingMenuView {
  public editor: Editor

  public element: HTMLElement

  public view: EditorView

  public preventHide = false

<<<<<<< HEAD
=======
  public tippy: Instance | undefined

  public tippyOptions?: Partial<Props>

  private getTextContent(node:ProseMirrorNode) {
    return getText(node, { textSerializers: getTextSerializersFromSchema(this.editor.schema) })
  }

>>>>>>> a0d2f280
  public shouldShow: Exclude<FloatingMenuPluginProps['shouldShow'], null> = ({ view, state }) => {
    const { selection } = state
    const { $anchor, empty } = selection
    const isRootDepth = $anchor.depth === 1

    const isEmptyTextBlock = $anchor.parent.isTextblock && !$anchor.parent.type.spec.code && !$anchor.parent.textContent && $anchor.parent.childCount === 0 && !this.getTextContent($anchor.parent)

    if (
      !view.hasFocus()
      || !empty
      || !isRootDepth
      || !isEmptyTextBlock
      || !this.editor.isEditable
    ) {
      return false
    }

    return true
  }

  private floatingUIOptions: {
    strategy: Strategy
    placement: Placement
    offset: OffsetOptions | boolean
    flip: FlipOptions | boolean
    shift: ShiftOptions | boolean
    arrow: ArrowOptions | false
    size: SizeOptions | boolean
    autoPlacement: AutoPlacementOptions | boolean
    hide: HideOptions | boolean
    inline: InlineOptions | boolean
  } = {
      strategy: 'absolute',
      placement: 'right',
      offset: 8,
      flip: {},
      shift: {},
      arrow: false,
      size: false,
      autoPlacement: false,
      hide: false,
      inline: false,
    }

  get middlewares() {
    const middlewares: Middleware[] = []

    if (this.floatingUIOptions.flip) {
      middlewares.push(flip(typeof this.floatingUIOptions.flip !== 'boolean' ? this.floatingUIOptions.flip : undefined))
    }

    if (this.floatingUIOptions.shift) {
      middlewares.push(shift(typeof this.floatingUIOptions.shift !== 'boolean' ? this.floatingUIOptions.shift : undefined))
    }

    if (this.floatingUIOptions.offset) {
      middlewares.push(offset(typeof this.floatingUIOptions.offset !== 'boolean' ? this.floatingUIOptions.offset : undefined))
    }

    if (this.floatingUIOptions.arrow) {
      middlewares.push(arrow(this.floatingUIOptions.arrow))
    }

    if (this.floatingUIOptions.size) {
      middlewares.push(size(typeof this.floatingUIOptions.size !== 'boolean' ? this.floatingUIOptions.size : undefined))
    }

    if (this.floatingUIOptions.autoPlacement) {
      middlewares.push(autoPlacement(typeof this.floatingUIOptions.autoPlacement !== 'boolean' ? this.floatingUIOptions.autoPlacement : undefined))
    }

    if (this.floatingUIOptions.hide) {
      middlewares.push(hide(typeof this.floatingUIOptions.hide !== 'boolean' ? this.floatingUIOptions.hide : undefined))
    }

    if (this.floatingUIOptions.inline) {
      middlewares.push(inline(typeof this.floatingUIOptions.inline !== 'boolean' ? this.floatingUIOptions.inline : undefined))
    }

    return middlewares
  }

  constructor({
    editor, element, view, options, shouldShow,
  }: FloatingMenuViewProps) {
    this.editor = editor
    this.element = element
    this.view = view

    this.floatingUIOptions = {
      ...this.floatingUIOptions,
      ...options,
    }

    if (shouldShow) {
      this.shouldShow = shouldShow
    }

    this.element.addEventListener('mousedown', this.mousedownHandler, { capture: true })
    this.editor.on('focus', this.focusHandler)
    this.editor.on('blur', this.blurHandler)

    this.update(view, view.state)

    if (this.getShouldShow()) {
      this.show()
    }
  }

  getShouldShow(oldState?: EditorState) {
    const { state } = this.view
    const { selection } = state

    const { ranges } = selection
    const from = Math.min(...ranges.map(range => range.$from.pos))
    const to = Math.max(...ranges.map(range => range.$to.pos))

    const shouldShow = this.shouldShow?.({
      editor: this.editor,
      view: this.view,
      state,
      oldState,
      from,
      to,
    })

    return shouldShow
  }

  updateHandler = (view: EditorView, selectionChanged: boolean, docChanged: boolean, oldState?: EditorState) => {
    const { composing } = view

    const isSame = !selectionChanged && !docChanged

    if (composing || isSame) {
      return
    }

    const shouldShow = this.getShouldShow(oldState)

    if (!shouldShow) {
      this.hide()

      return
    }

    this.updatePosition()
    this.show()
  }

  mousedownHandler = () => {
    this.preventHide = true
  }

  focusHandler = () => {
    // we use `setTimeout` to make sure `selection` is already updated
    setTimeout(() => this.update(this.editor.view))
  }

  blurHandler = ({ event }: { event: FocusEvent }) => {
    if (this.preventHide) {
      this.preventHide = false

      return
    }

    if (event?.relatedTarget && this.element.parentNode?.contains(event.relatedTarget as Node)) {
      return
    }

    if (
      event?.relatedTarget === this.editor.view.dom
    ) {
      return
    }

    this.hide()
  }

  updatePosition() {
    const { selection } = this.editor.state

    const virtualElement = {
      getBoundingClientRect: () => posToDOMRect(this.view, selection.from, selection.to),
    }

    computePosition(virtualElement, this.element, { placement: this.floatingUIOptions.placement, strategy: this.floatingUIOptions.strategy, middleware: this.middlewares }).then(({ x, y, strategy }) => {
      this.element.style.width = 'max-content'
      this.element.style.position = strategy
      this.element.style.left = `${x}px`
      this.element.style.top = `${y}px`
    })
  }

  update(view: EditorView, oldState?: EditorState) {
    const selectionChanged = !oldState?.selection.eq(view.state.selection)
    const docChanged = !oldState?.doc.eq(view.state.doc)

    this.updateHandler(view, selectionChanged, docChanged, oldState)
  }

  show() {
    this.element.style.visibility = 'visible'
    this.element.style.opacity = '1'
    // attach to editor's parent element
    this.view.dom.parentElement?.appendChild(this.element)
  }

  hide() {
    this.element.style.visibility = 'hidden'
    this.element.style.opacity = '0'
    // remove from the parent element
    this.element.remove()
  }

  destroy() {
    this.hide()
    this.element.removeEventListener('mousedown', this.mousedownHandler, { capture: true })
    this.editor.off('focus', this.focusHandler)
    this.editor.off('blur', this.blurHandler)
  }
}

export const FloatingMenuPlugin = (options: FloatingMenuPluginProps) => {
  return new Plugin({
    key:
      typeof options.pluginKey === 'string' ? new PluginKey(options.pluginKey) : options.pluginKey,
    view: view => new FloatingMenuView({ view, ...options }),
  })
}<|MERGE_RESOLUTION|>--- conflicted
+++ resolved
@@ -1,5 +1,4 @@
 import {
-<<<<<<< HEAD
   type ArrowOptions,
   type AutoPlacementOptions,
   type FlipOptions,
@@ -8,12 +7,10 @@
   type Middleware, type OffsetOptions, type Placement, type ShiftOptions, type SizeOptions, type Strategy, arrow, autoPlacement, computePosition, flip, hide, inline, offset, shift,
   size,
 } from '@floating-ui/dom'
-import { Editor, posToDOMRect } from '@tiptap/core'
-=======
+import {
   Editor, getText, getTextSerializersFromSchema, posToDOMRect,
 } from '@tiptap/core'
-import { Node as ProseMirrorNode } from '@tiptap/pm/model'
->>>>>>> a0d2f280
+import type { Node as ProsemirrorNode } from '@tiptap/pm/model'
 import { EditorState, Plugin, PluginKey } from '@tiptap/pm/state'
 import { EditorView } from '@tiptap/pm/view'
 
@@ -84,17 +81,10 @@
 
   public preventHide = false
 
-<<<<<<< HEAD
-=======
-  public tippy: Instance | undefined
-
-  public tippyOptions?: Partial<Props>
-
-  private getTextContent(node:ProseMirrorNode) {
+  private getTextContent(node: ProsemirrorNode) {
     return getText(node, { textSerializers: getTextSerializersFromSchema(this.editor.schema) })
   }
 
->>>>>>> a0d2f280
   public shouldShow: Exclude<FloatingMenuPluginProps['shouldShow'], null> = ({ view, state }) => {
     const { selection } = state
     const { $anchor, empty } = selection
