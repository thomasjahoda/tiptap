{
  "name": "@tiptap/pm",
  "description": "prosemirror wrapper package for tiptap",
<<<<<<< HEAD
  "version": "3.0.0-next.1",
=======
  "version": "2.9.1",
>>>>>>> 077c540c
  "homepage": "https://tiptap.dev",
  "keywords": [
    "tiptap",
    "prosemirror"
  ],
  "license": "MIT",
  "funding": {
    "type": "github",
    "url": "https://github.com/sponsors/ueberdosis"
  },
  "type": "module",
  "exports": {
    "./changeset": {
      "types": "./dist/changeset/index.d.ts",
      "import": "./dist/changeset/index.js",
      "require": "./dist/changeset/index.cjs"
    },
    "./collab": {
      "types": "./dist/collab/index.d.ts",
      "import": "./dist/collab/index.js",
      "require": "./dist/collab/index.cjs"
    },
    "./commands": {
      "types": "./dist/commands/index.d.ts",
      "import": "./dist/commands/index.js",
      "require": "./dist/commands/index.cjs"
    },
    "./dropcursor": {
      "types": "./dist/dropcursor/index.d.ts",
      "import": "./dist/dropcursor/index.js",
      "require": "./dist/dropcursor/index.cjs"
    },
    "./gapcursor": {
      "types": "./dist/gapcursor/index.d.ts",
      "import": "./dist/gapcursor/index.js",
      "require": "./dist/gapcursor/index.cjs"
    },
    "./history": {
      "types": "./dist/history/index.d.ts",
      "import": "./dist/history/index.js",
      "require": "./dist/history/index.cjs"
    },
    "./inputrules": {
      "types": "./dist/inputrules/index.d.ts",
      "import": "./dist/inputrules/index.js",
      "require": "./dist/inputrules/index.cjs"
    },
    "./keymap": {
      "types": "./dist/keymap/index.d.ts",
      "import": "./dist/keymap/index.js",
      "require": "./dist/keymap/index.cjs"
    },
    "./markdown": {
      "types": "./dist/markdown/index.d.ts",
      "import": "./dist/markdown/index.js",
      "require": "./dist/markdown/index.cjs"
    },
    "./menu": {
      "types": "./dist/menu/index.d.ts",
      "import": "./dist/menu/index.js",
      "require": "./dist/menu/index.cjs"
    },
    "./model": {
      "types": "./dist/model/index.d.ts",
      "import": "./dist/model/index.js",
      "require": "./dist/model/index.cjs"
    },
    "./schema-basic": {
      "types": "./dist/schema-basic/index.d.ts",
      "import": "./dist/schema-basic/index.js",
      "require": "./dist/schema-basic/index.cjs"
    },
    "./schema-list": {
      "types": "./dist/schema-list/index.d.ts",
      "import": "./dist/schema-list/index.js",
      "require": "./dist/schema-list/index.cjs"
    },
    "./state": {
      "types": "./dist/state/index.d.ts",
      "import": "./dist/state/index.js",
      "require": "./dist/state/index.cjs"
    },
    "./tables": {
      "types": "./dist/tables/index.d.ts",
      "import": "./dist/tables/index.js",
      "require": "./dist/tables/index.cjs"
    },
    "./trailing-node": {
      "types": "./dist/trailing-node/index.d.ts",
      "import": "./dist/trailing-node/index.js",
      "require": "./dist/trailing-node/index.cjs"
    },
    "./transform": {
      "types": "./dist/transform/index.d.ts",
      "import": "./dist/transform/index.js",
      "require": "./dist/transform/index.cjs"
    },
    "./view": {
      "types": "./dist/view/index.d.ts",
      "import": "./dist/view/index.js",
      "require": "./dist/view/index.cjs"
    }
  },
  "files": [
    "changeset/**",
    "collab/**",
    "commands/**",
    "dropcursor/**",
    "gapcursor/**",
    "history/**",
    "inputrules/**",
    "keymap/**",
    "markdown/**",
    "menu/**",
    "model/**",
    "schema-basic/**",
    "schema-list/**",
    "state/**",
    "tables/**",
    "trailing-node/**",
    "transform/**",
    "view/**"
  ],
  "dependencies": {
    "prosemirror-changeset": "^2.2.1",
    "prosemirror-collab": "^1.3.1",
    "prosemirror-commands": "^1.6.0",
    "prosemirror-dropcursor": "^1.8.1",
    "prosemirror-gapcursor": "^1.3.2",
    "prosemirror-history": "^1.4.1",
    "prosemirror-inputrules": "^1.4.0",
    "prosemirror-keymap": "^1.2.2",
    "prosemirror-markdown": "^1.13.0",
    "prosemirror-menu": "^1.2.4",
    "prosemirror-model": "^1.22.3",
    "prosemirror-schema-basic": "^1.2.3",
    "prosemirror-schema-list": "^1.4.1",
    "prosemirror-state": "^1.4.3",
    "prosemirror-tables": "^1.4.0",
    "prosemirror-trailing-node": "^3.0.0",
    "prosemirror-transform": "^1.10.0",
    "prosemirror-view": "^1.34.3"
  },
  "repository": {
    "type": "git",
    "url": "https://github.com/ueberdosis/tiptap",
    "directory": "packages/pm"
  },
  "scripts": {
    "build": "tsup"
  }
}<|MERGE_RESOLUTION|>--- conflicted
+++ resolved
@@ -1,11 +1,7 @@
 {
   "name": "@tiptap/pm",
   "description": "prosemirror wrapper package for tiptap",
-<<<<<<< HEAD
   "version": "3.0.0-next.1",
-=======
-  "version": "2.9.1",
->>>>>>> 077c540c
   "homepage": "https://tiptap.dev",
   "keywords": [
     "tiptap",
