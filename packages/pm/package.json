{
  "name": "@tiptap/pm",
  "description": "prosemirror wrapper package for tiptap",
<<<<<<< HEAD
  "version": "2.2.0-rc.8",
=======
  "version": "2.1.15",
>>>>>>> 8938acb0
  "homepage": "https://tiptap.dev",
  "keywords": [
    "tiptap",
    "prosemirror"
  ],
  "license": "MIT",
  "funding": {
    "type": "github",
    "url": "https://github.com/sponsors/ueberdosis"
  },
  "type": "module",
  "exports": {
    "./changeset": {
      "types": "./changeset/dist/index.d.ts",
      "import": "./changeset/dist/index.js",
      "require": "./changeset/dist/index.cjs"
    },
    "./collab": {
      "types": "./collab/dist/index.d.ts",
      "import": "./collab/dist/index.js",
      "require": "./collab/dist/index.cjs"
    },
    "./commands": {
      "types": "./commands/dist/index.d.ts",
      "import": "./commands/dist/index.js",
      "require": "./commands/dist/index.cjs"
    },
    "./dropcursor": {
      "types": "./dropcursor/dist/index.d.ts",
      "import": "./dropcursor/dist/index.js",
      "require": "./dropcursor/dist/index.cjs"
    },
    "./gapcursor": {
      "types": "./gapcursor/dist/index.d.ts",
      "import": "./gapcursor/dist/index.js",
      "require": "./gapcursor/dist/index.cjs"
    },
    "./history": {
      "types": "./history/dist/index.d.ts",
      "import": "./history/dist/index.js",
      "require": "./history/dist/index.cjs"
    },
    "./inputrules": {
      "types": "./inputrules/dist/index.d.ts",
      "import": "./inputrules/dist/index.js",
      "require": "./inputrules/dist/index.cjs"
    },
    "./keymap": {
      "types": "./keymap/dist/index.d.ts",
      "import": "./keymap/dist/index.js",
      "require": "./keymap/dist/index.cjs"
    },
    "./markdown": {
      "types": "./markdown/dist/index.d.ts",
      "import": "./markdown/dist/index.js",
      "require": "./markdown/dist/index.cjs"
    },
    "./menu": {
      "types": "./menu/dist/index.d.ts",
      "import": "./menu/dist/index.js",
      "require": "./menu/dist/index.cjs"
    },
    "./model": {
      "types": "./model/dist/index.d.ts",
      "import": "./model/dist/index.js",
      "require": "./model/dist/index.cjs"
    },
    "./schema-basic": {
      "types": "./schema-basic/dist/index.d.ts",
      "import": "./schema-basic/dist/index.js",
      "require": "./schema-basic/dist/index.cjs"
    },
    "./schema-list": {
      "types": "./schema-list/dist/index.d.ts",
      "import": "./schema-list/dist/index.js",
      "require": "./schema-list/dist/index.cjs"
    },
    "./state": {
      "types": "./state/dist/index.d.ts",
      "import": "./state/dist/index.js",
      "require": "./state/dist/index.cjs"
    },
    "./tables": {
      "types": "./tables/dist/index.d.ts",
      "import": "./tables/dist/index.js",
      "require": "./tables/dist/index.cjs"
    },
    "./trailing-node": {
      "types": "./trailing-node/dist/index.d.ts",
      "import": "./trailing-node/dist/index.js",
      "require": "./trailing-node/dist/index.cjs"
    },
    "./transform": {
      "types": "./transform/dist/index.d.ts",
      "import": "./transform/dist/index.js",
      "require": "./transform/dist/index.cjs"
    },
    "./view": {
      "types": "./view/dist/index.d.ts",
      "import": "./view/dist/index.js",
      "require": "./view/dist/index.cjs"
    }
  },
  "files": [
    "changeset/**",
    "collab/**",
    "commands/**",
    "dropcursor/**",
    "gapcursor/**",
    "history/**",
    "inputrules/**",
    "keymap/**",
    "markdown/**",
    "menu/**",
    "model/**",
    "schema-basic/**",
    "schema-list/**",
    "state/**",
    "tables/**",
    "trailing-node/**",
    "transform/**",
    "view/**"
  ],
  "dependencies": {
    "prosemirror-changeset": "^2.2.1",
    "prosemirror-collab": "^1.3.1",
    "prosemirror-commands": "^1.5.2",
    "prosemirror-dropcursor": "^1.8.1",
    "prosemirror-gapcursor": "^1.3.2",
    "prosemirror-history": "^1.3.2",
    "prosemirror-inputrules": "^1.3.0",
    "prosemirror-keymap": "^1.2.2",
    "prosemirror-markdown": "^1.12.0",
    "prosemirror-menu": "^1.2.4",
    "prosemirror-model": "^1.19.4",
    "prosemirror-schema-basic": "^1.2.2",
    "prosemirror-schema-list": "^1.3.0",
    "prosemirror-state": "^1.4.3",
    "prosemirror-tables": "^1.3.5",
    "prosemirror-trailing-node": "^2.0.7",
    "prosemirror-transform": "^1.8.0",
    "prosemirror-view": "^1.32.7"
  },
  "repository": {
    "type": "git",
    "url": "https://github.com/ueberdosis/tiptap",
    "directory": "packages/pm"
  },
  "scripts": {
    "build": "npm run build:changeset && npm run build:collab && npm run build:commands && npm run build:dropcursor && npm run build:gapcursor && npm run build:history && npm run build:inputrules && npm run build:keymap && npm run build:markdown && npm run build:menu && npm run build:model && npm run build:schema-basic && npm run build:schema-list && npm run build:state && npm run build:tables && npm run build:trailing-node && npm run build:transform && npm run build:view",
    "build:changeset": "tsup \"changeset/index.ts\" --out-dir changeset/dist",
    "build:collab": "tsup \"collab/index.ts\" --out-dir collab/dist",
    "build:commands": "tsup \"commands/index.ts\" --out-dir commands/dist",
    "build:dropcursor": "tsup \"dropcursor/index.ts\" --out-dir dropcursor/dist",
    "build:gapcursor": "tsup \"gapcursor/index.ts\" --out-dir gapcursor/dist",
    "build:history": "tsup \"history/index.ts\" --out-dir history/dist",
    "build:inputrules": "tsup \"inputrules/index.ts\" --out-dir inputrules/dist",
    "build:keymap": "tsup \"keymap/index.ts\" --out-dir keymap/dist",
    "build:markdown": "tsup \"markdown/index.ts\" --out-dir markdown/dist",
    "build:menu": "tsup \"menu/index.ts\" --out-dir menu/dist",
    "build:model": "tsup \"model/index.ts\" --out-dir model/dist",
    "build:schema-basic": "tsup \"schema-basic/index.ts\" --out-dir schema-basic/dist",
    "build:schema-list": "tsup \"schema-list/index.ts\" --out-dir schema-list/dist",
    "build:state": "tsup \"state/index.ts\" --out-dir state/dist",
    "build:tables": "tsup \"tables/index.ts\" --out-dir tables/dist",
    "build:trailing-node": "tsup \"trailing-node/index.ts\" --out-dir trailing-node/dist",
    "build:transform": "tsup \"transform/index.ts\" --out-dir transform/dist",
    "build:view": "tsup \"view/index.ts\" --out-dir view/dist"
  }
}<|MERGE_RESOLUTION|>--- conflicted
+++ resolved
@@ -1,11 +1,7 @@
 {
   "name": "@tiptap/pm",
   "description": "prosemirror wrapper package for tiptap",
-<<<<<<< HEAD
-  "version": "2.2.0-rc.8",
-=======
   "version": "2.1.15",
->>>>>>> 8938acb0
   "homepage": "https://tiptap.dev",
   "keywords": [
     "tiptap",
