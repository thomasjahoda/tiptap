--- conflicted
+++ resolved
@@ -1,11 +1,7 @@
 {
   "name": "@tiptap/pm",
   "description": "prosemirror wrapper package for tiptap",
-<<<<<<< HEAD
   "version": "3.0.0-next.6",
-=======
-  "version": "2.11.6",
->>>>>>> ce02ce14
   "homepage": "https://tiptap.dev",
   "keywords": [
     "tiptap",
@@ -199,11 +195,7 @@
     "prosemirror-schema-basic": "^1.2.3",
     "prosemirror-schema-list": "^1.5.0",
     "prosemirror-state": "^1.4.3",
-<<<<<<< HEAD
-    "prosemirror-tables": "^1.6.2",
-=======
     "prosemirror-tables": "^1.6.4",
->>>>>>> ce02ce14
     "prosemirror-trailing-node": "^3.0.0",
     "prosemirror-transform": "^1.10.2",
     "prosemirror-view": "^1.37.1"
