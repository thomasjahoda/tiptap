--- conflicted
+++ resolved
@@ -3,7 +3,6 @@
 All notable changes to this project will be documented in this file.
 See [Conventional Commits](https://conventionalcommits.org) for commit guidelines.
 
-<<<<<<< HEAD
 # [2.2.0-rc.1](https://github.com/ueberdosis/tiptap/compare/v2.2.0-rc.0...v2.2.0-rc.1) (2023-08-18)
 
 **Note:** Version bump only for package @tiptap/pm
@@ -13,9 +12,14 @@
 
 
 # [2.2.0-rc.0](https://github.com/ueberdosis/tiptap/compare/v2.1.5...v2.2.0-rc.0) (2023-08-18)
-=======
+
+**Note:** Version bump only for package @tiptap/pm
+
+
+
+
+
 ## [2.1.6](https://github.com/ueberdosis/tiptap/compare/v2.1.5...v2.1.6) (2023-08-18)
->>>>>>> 028411e7
 
 **Note:** Version bump only for package @tiptap/pm
 
