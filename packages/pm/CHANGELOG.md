# Change Log

<<<<<<< HEAD
## 3.0.0-next.6
=======
## 2.11.6

### Patch Changes

- f3258d9: Upgraded prosemirror-tables to 1.6.4. Fixes a bug with broken tables appearing when dropping text.

## 2.11.5

### Patch Changes

- 98fffbb: Upgraded prosemirror-tables to 1.6.3 to fix cells being resizable while the editor is uneditable

## 2.11.4

## 2.11.3

## 2.11.2

## 2.11.1

## 2.11.0

## 2.10.4

## 2.10.3

## 2.10.2

## 2.10.1

## 2.10.0

## 2.9.1

## 2.9.0
>>>>>>> ce02ce14

### Major Changes

- a92f4a6: We are now building packages with tsup which does not support UMD builds, please repackage if you require UMD builds

## 3.0.0-next.5

## 3.0.0-next.4

## 2.11.4

## 2.11.3

## 3.0.0-next.3

### Patch Changes

- 4d2139b: This fixes a problem with the release files

## 3.0.0-next.2

## 3.0.0-next.1

### Major Changes

- a92f4a6: We are now building packages with tsup which does not support UMD builds, please repackage if you require UMD builds

## 3.0.0-next.0

## 2.5.8

## 2.5.7

## 2.5.6

### Patch Changes

- b5c1b32: Because of an XSS vulnerability in the `prosemirror-model` package, we've updated all our prosemirror dependencies to the latest versions.

  **Upgraded packages**:

  - `prosemirror-model` from `^1.22.1` to `^1.22.2`
  - `prosemirror-tables` from `^1.3.7` to `^1.4.0`
  - `prosemirror-trailing-node` from `^2.0.8` to `^2.0.9`
  - `prosemirror-view` from `^1.33.8` to `^1.33.9`

  See https://discuss.prosemirror.net/t/heads-up-xss-risk-in-domserializer/6572

## 2.5.5

## 2.5.4

### Patch Changes

- dd7f9ac: There was an issue with the cjs bundling of packages and default exports, now we resolve default exports in legacy compatible way

## 2.5.3

## 2.5.2

## 2.5.1

## 2.5.0

## 2.5.0-pre.16

## 2.5.0-pre.15

## 2.5.0-pre.14

## 2.5.0-pre.13

## 2.5.0-pre.12

## 2.5.0-pre.11

## 2.5.0-pre.10

## 2.5.0-pre.9

## 2.5.0-pre.8

## 2.5.0-pre.7

All notable changes to this project will be documented in this file.
See [Conventional Commits](https://conventionalcommits.org) for commit guidelines.

# [2.4.0](https://github.com/ueberdosis/tiptap/compare/v2.3.2...v2.4.0) (2024-05-14)

**Note:** Version bump only for package @tiptap/pm

## [2.3.2](https://github.com/ueberdosis/tiptap/compare/v2.3.1...v2.3.2) (2024-05-08)

**Note:** Version bump only for package @tiptap/pm

## [2.3.1](https://github.com/ueberdosis/tiptap/compare/v2.3.0...v2.3.1) (2024-04-30)

**Note:** Version bump only for package @tiptap/pm

# [2.3.0](https://github.com/ueberdosis/tiptap/compare/v2.2.6...v2.3.0) (2024-04-09)

**Note:** Version bump only for package @tiptap/pm

## [2.2.6](https://github.com/ueberdosis/tiptap/compare/v2.2.5...v2.2.6) (2024-04-06)

**Note:** Version bump only for package @tiptap/pm

## [2.2.5](https://github.com/ueberdosis/tiptap/compare/v2.2.4...v2.2.5) (2024-04-05)

**Note:** Version bump only for package @tiptap/pm

## [2.2.4](https://github.com/ueberdosis/tiptap/compare/v2.2.3...v2.2.4) (2024-02-23)

**Note:** Version bump only for package @tiptap/pm

## [2.2.3](https://github.com/ueberdosis/tiptap/compare/v2.2.2...v2.2.3) (2024-02-15)

**Note:** Version bump only for package @tiptap/pm

## [2.2.2](https://github.com/ueberdosis/tiptap/compare/v2.2.1...v2.2.2) (2024-02-07)

**Note:** Version bump only for package @tiptap/pm

## [2.2.1](https://github.com/ueberdosis/tiptap/compare/v2.2.0...v2.2.1) (2024-01-31)

**Note:** Version bump only for package @tiptap/pm

# [2.2.0](https://github.com/ueberdosis/tiptap/compare/v2.1.16...v2.2.0) (2024-01-29)

# [2.2.0-rc.8](https://github.com/ueberdosis/tiptap/compare/v2.1.14...v2.2.0-rc.8) (2024-01-08)

# [2.2.0-rc.7](https://github.com/ueberdosis/tiptap/compare/v2.2.0-rc.6...v2.2.0-rc.7) (2023-11-27)

# [2.2.0-rc.6](https://github.com/ueberdosis/tiptap/compare/v2.2.0-rc.5...v2.2.0-rc.6) (2023-11-23)

# [2.2.0-rc.4](https://github.com/ueberdosis/tiptap/compare/v2.1.11...v2.2.0-rc.4) (2023-10-10)

# [2.2.0-rc.3](https://github.com/ueberdosis/tiptap/compare/v2.2.0-rc.2...v2.2.0-rc.3) (2023-08-18)

# [2.2.0-rc.1](https://github.com/ueberdosis/tiptap/compare/v2.2.0-rc.0...v2.2.0-rc.1) (2023-08-18)

# [2.2.0-rc.0](https://github.com/ueberdosis/tiptap/compare/v2.1.5...v2.2.0-rc.0) (2023-08-18)

**Note:** Version bump only for package @tiptap/pm

## [2.1.16](https://github.com/ueberdosis/tiptap/compare/v2.1.15...v2.1.16) (2024-01-10)

**Note:** Version bump only for package @tiptap/pm

## [2.1.15](https://github.com/ueberdosis/tiptap/compare/v2.1.14...v2.1.15) (2024-01-08)

**Note:** Version bump only for package @tiptap/pm

## [2.1.14](https://github.com/ueberdosis/tiptap/compare/v2.1.13...v2.1.14) (2024-01-08)

**Note:** Version bump only for package @tiptap/pm

## [2.1.13](https://github.com/ueberdosis/tiptap/compare/v2.1.12...v2.1.13) (2023-11-30)

**Note:** Version bump only for package @tiptap/pm

## [2.1.12](https://github.com/ueberdosis/tiptap/compare/v2.1.11...v2.1.12) (2023-10-11)

**Note:** Version bump only for package @tiptap/pm

## [2.1.11](https://github.com/ueberdosis/tiptap/compare/v2.1.10...v2.1.11) (2023-09-20)

### Reverts

- Revert "v2.2.11" ([6aa755a](https://github.com/ueberdosis/tiptap/commit/6aa755a04b9955fc175c7ab33dee527d0d5deef0))

## [2.1.10](https://github.com/ueberdosis/tiptap/compare/v2.1.9...v2.1.10) (2023-09-15)

**Note:** Version bump only for package @tiptap/pm

## [2.1.9](https://github.com/ueberdosis/tiptap/compare/v2.1.8...v2.1.9) (2023-09-14)

**Note:** Version bump only for package @tiptap/pm

## [2.1.8](https://github.com/ueberdosis/tiptap/compare/v2.1.7...v2.1.8) (2023-09-04)

**Note:** Version bump only for package @tiptap/pm

## [2.1.7](https://github.com/ueberdosis/tiptap/compare/v2.1.6...v2.1.7) (2023-09-04)

**Note:** Version bump only for package @tiptap/pm

## [2.1.6](https://github.com/ueberdosis/tiptap/compare/v2.1.5...v2.1.6) (2023-08-18)

**Note:** Version bump only for package @tiptap/pm

## [2.1.5](https://github.com/ueberdosis/tiptap/compare/v2.1.4...v2.1.5) (2023-08-18)

**Note:** Version bump only for package @tiptap/pm

## [2.1.4](https://github.com/ueberdosis/tiptap/compare/v2.1.3...v2.1.4) (2023-08-18)

**Note:** Version bump only for package @tiptap/pm

## [2.1.3](https://github.com/ueberdosis/tiptap/compare/v2.1.2...v2.1.3) (2023-08-18)

**Note:** Version bump only for package @tiptap/pm

## [2.1.2](https://github.com/ueberdosis/tiptap/compare/v2.1.1...v2.1.2) (2023-08-17)

**Note:** Version bump only for package @tiptap/pm

## [2.1.1](https://github.com/ueberdosis/tiptap/compare/v2.1.0...v2.1.1) (2023-08-16)

**Note:** Version bump only for package @tiptap/pm

# [2.1.0](https://github.com/ueberdosis/tiptap/compare/v2.1.0-rc.14...v2.1.0) (2023-08-16)

**Note:** Version bump only for package @tiptap/pm

# [2.1.0-rc.14](https://github.com/ueberdosis/tiptap/compare/v2.1.0-rc.13...v2.1.0-rc.14) (2023-08-11)

**Note:** Version bump only for package @tiptap/pm

# [2.1.0-rc.13](https://github.com/ueberdosis/tiptap/compare/v2.0.4...v2.1.0-rc.13) (2023-08-11)

# [2.1.0-rc.12](https://github.com/ueberdosis/tiptap/compare/v2.1.0-rc.11...v2.1.0-rc.12) (2023-07-14)

# [2.1.0-rc.11](https://github.com/ueberdosis/tiptap/compare/v2.1.0-rc.10...v2.1.0-rc.11) (2023-07-07)

# [2.1.0-rc.10](https://github.com/ueberdosis/tiptap/compare/v2.1.0-rc.9...v2.1.0-rc.10) (2023-07-07)

# [2.1.0-rc.9](https://github.com/ueberdosis/tiptap/compare/v2.1.0-rc.8...v2.1.0-rc.9) (2023-06-15)

# [2.1.0-rc.8](https://github.com/ueberdosis/tiptap/compare/v2.1.0-rc.7...v2.1.0-rc.8) (2023-05-25)

# [2.1.0-rc.5](https://github.com/ueberdosis/tiptap/compare/v2.1.0-rc.4...v2.1.0-rc.5) (2023-05-25)

# [2.1.0-rc.4](https://github.com/ueberdosis/tiptap/compare/v2.1.0-rc.3...v2.1.0-rc.4) (2023-04-27)

# [2.1.0-rc.3](https://github.com/ueberdosis/tiptap/compare/v2.1.0-rc.2...v2.1.0-rc.3) (2023-04-26)

# [2.1.0-rc.2](https://github.com/ueberdosis/tiptap/compare/v2.0.3...v2.1.0-rc.2) (2023-04-26)

# [2.1.0-rc.1](https://github.com/ueberdosis/tiptap/compare/v2.1.0-rc.0...v2.1.0-rc.1) (2023-04-12)

# [2.1.0-rc.0](https://github.com/ueberdosis/tiptap/compare/v2.0.2...v2.1.0-rc.0) (2023-04-05)

**Note:** Version bump only for package @tiptap/pm

# [2.1.0-rc.12](https://github.com/ueberdosis/tiptap/compare/v2.1.0-rc.11...v2.1.0-rc.12) (2023-07-14)

**Note:** Version bump only for package @tiptap/pm

# [2.1.0-rc.11](https://github.com/ueberdosis/tiptap/compare/v2.1.0-rc.10...v2.1.0-rc.11) (2023-07-07)

**Note:** Version bump only for package @tiptap/pm

# [2.1.0-rc.10](https://github.com/ueberdosis/tiptap/compare/v2.1.0-rc.9...v2.1.0-rc.10) (2023-07-07)

**Note:** Version bump only for package @tiptap/pm

# [2.1.0-rc.9](https://github.com/ueberdosis/tiptap/compare/v2.1.0-rc.8...v2.1.0-rc.9) (2023-06-15)

**Note:** Version bump only for package @tiptap/pm

# [2.1.0-rc.8](https://github.com/ueberdosis/tiptap/compare/v2.1.0-rc.7...v2.1.0-rc.8) (2023-05-25)

**Note:** Version bump only for package @tiptap/pm

# [2.1.0-rc.7](https://github.com/ueberdosis/tiptap/compare/v2.1.0-rc.6...v2.1.0-rc.7) (2023-05-25)

**Note:** Version bump only for package @tiptap/pm

# [2.1.0-rc.6](https://github.com/ueberdosis/tiptap/compare/v2.1.0-rc.5...v2.1.0-rc.6) (2023-05-25)

**Note:** Version bump only for package @tiptap/pm

# [2.1.0-rc.5](https://github.com/ueberdosis/tiptap/compare/v2.1.0-rc.4...v2.1.0-rc.5) (2023-05-25)

**Note:** Version bump only for package @tiptap/pm

# [2.1.0-rc.4](https://github.com/ueberdosis/tiptap/compare/v2.1.0-rc.3...v2.1.0-rc.4) (2023-04-27)

**Note:** Version bump only for package @tiptap/pm

# [2.1.0-rc.3](https://github.com/ueberdosis/tiptap/compare/v2.1.0-rc.2...v2.1.0-rc.3) (2023-04-26)

**Note:** Version bump only for package @tiptap/pm

# [2.1.0-rc.2](https://github.com/ueberdosis/tiptap/compare/v2.0.3...v2.1.0-rc.2) (2023-04-26)

# [2.1.0-rc.1](https://github.com/ueberdosis/tiptap/compare/v2.1.0-rc.0...v2.1.0-rc.1) (2023-04-12)

# [2.1.0-rc.0](https://github.com/ueberdosis/tiptap/compare/v2.0.2...v2.1.0-rc.0) (2023-04-05)

**Note:** Version bump only for package @tiptap/pm

# [2.1.0-rc.1](https://github.com/ueberdosis/tiptap/compare/v2.1.0-rc.0...v2.1.0-rc.1) (2023-04-12)

**Note:** Version bump only for package @tiptap/pm

# [2.1.0-rc.0](https://github.com/ueberdosis/tiptap/compare/v2.0.2...v2.1.0-rc.0) (2023-04-05)

**Note:** Version bump only for package @tiptap/pm

## [2.0.3](https://github.com/ueberdosis/tiptap/compare/v2.0.2...v2.0.3) (2023-04-13)

**Note:** Version bump only for package @tiptap/pm

## [2.0.2](https://github.com/ueberdosis/tiptap/compare/v2.0.1...v2.0.2) (2023-04-03)

**Note:** Version bump only for package @tiptap/pm

## [2.0.1](https://github.com/ueberdosis/tiptap/compare/v2.0.0...v2.0.1) (2023-03-30)

**Note:** Version bump only for package @tiptap/pm

# [2.0.0-beta.220](https://github.com/ueberdosis/tiptap/compare/v2.0.0-beta.219...v2.0.0-beta.220) (2023-02-28)

**Note:** Version bump only for package @tiptap/pm

# [2.0.0-beta.219](https://github.com/ueberdosis/tiptap/compare/v2.0.0-beta.218...v2.0.0-beta.219) (2023-02-27)

**Note:** Version bump only for package @tiptap/pm

# [2.0.0-beta.218](https://github.com/ueberdosis/tiptap/compare/v2.0.0-beta.217...v2.0.0-beta.218) (2023-02-18)

**Note:** Version bump only for package @tiptap/pm

# [2.0.0-beta.217](https://github.com/ueberdosis/tiptap/compare/v2.0.0-beta.216...v2.0.0-beta.217) (2023-02-09)

**Note:** Version bump only for package @tiptap/pm

# [2.0.0-beta.216](https://github.com/ueberdosis/tiptap/compare/v2.0.0-beta.215...v2.0.0-beta.216) (2023-02-08)

**Note:** Version bump only for package @tiptap/pm

# [2.0.0-beta.215](https://github.com/ueberdosis/tiptap/compare/v2.0.0-beta.214...v2.0.0-beta.215) (2023-02-08)

**Note:** Version bump only for package @tiptap/pm

# [2.0.0-beta.214](https://github.com/ueberdosis/tiptap/compare/v2.0.0-beta.213...v2.0.0-beta.214) (2023-02-08)

**Note:** Version bump only for package @tiptap/pm

# [2.0.0-beta.213](https://github.com/ueberdosis/tiptap/compare/v2.0.0-beta.212...v2.0.0-beta.213) (2023-02-07)

**Note:** Version bump only for package @tiptap/pm

# [2.0.0-beta.212](https://github.com/ueberdosis/tiptap/compare/v2.0.0-beta.211...v2.0.0-beta.212) (2023-02-03)

**Note:** Version bump only for package @tiptap/pm

# [2.0.0-beta.211](https://github.com/ueberdosis/tiptap/compare/v2.0.0-beta.210...v2.0.0-beta.211) (2023-02-02)

**Note:** Version bump only for package @tiptap/pm

# [2.0.0-beta.210](https://github.com/ueberdosis/tiptap/compare/v2.0.0-beta.209...v2.0.0-beta.210) (2023-02-02)

### Features

- **pm:** new prosemirror package for dependency resolving ([f387ad3](https://github.com/ueberdosis/tiptap/commit/f387ad3dd4c2b30eaea33fb0ba0b42e0cd39263b))<|MERGE_RESOLUTION|>--- conflicted
+++ resolved
@@ -1,8 +1,31 @@
 # Change Log
 
-<<<<<<< HEAD
 ## 3.0.0-next.6
-=======
+
+### Major Changes
+
+- a92f4a6: We are now building packages with tsup which does not support UMD builds, please repackage if you require UMD builds
+
+## 3.0.0-next.5
+
+## 3.0.0-next.4
+
+## 3.0.0-next.3
+
+### Patch Changes
+
+- 4d2139b: This fixes a problem with the release files
+
+## 3.0.0-next.2
+
+## 3.0.0-next.1
+
+### Major Changes
+
+- a92f4a6: We are now building packages with tsup which does not support UMD builds, please repackage if you require UMD builds
+
+## 3.0.0-next.0
+
 ## 2.11.6
 
 ### Patch Changes
@@ -18,55 +41,6 @@
 ## 2.11.4
 
 ## 2.11.3
-
-## 2.11.2
-
-## 2.11.1
-
-## 2.11.0
-
-## 2.10.4
-
-## 2.10.3
-
-## 2.10.2
-
-## 2.10.1
-
-## 2.10.0
-
-## 2.9.1
-
-## 2.9.0
->>>>>>> ce02ce14
-
-### Major Changes
-
-- a92f4a6: We are now building packages with tsup which does not support UMD builds, please repackage if you require UMD builds
-
-## 3.0.0-next.5
-
-## 3.0.0-next.4
-
-## 2.11.4
-
-## 2.11.3
-
-## 3.0.0-next.3
-
-### Patch Changes
-
-- 4d2139b: This fixes a problem with the release files
-
-## 3.0.0-next.2
-
-## 3.0.0-next.1
-
-### Major Changes
-
-- a92f4a6: We are now building packages with tsup which does not support UMD builds, please repackage if you require UMD builds
-
-## 3.0.0-next.0
 
 ## 2.5.8
 
