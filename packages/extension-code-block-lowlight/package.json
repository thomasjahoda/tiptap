--- conflicted
+++ resolved
@@ -1,11 +1,7 @@
 {
   "name": "@tiptap/extension-code-block-lowlight",
   "description": "code block extension for tiptap",
-<<<<<<< HEAD
   "version": "2.1.0-rc.1",
-=======
-  "version": "2.0.3",
->>>>>>> 20359ee2
   "homepage": "https://tiptap.dev",
   "keywords": [
     "tiptap",
@@ -33,15 +29,9 @@
     "dist"
   ],
   "devDependencies": {
-<<<<<<< HEAD
     "@tiptap/core": "^2.1.0-rc.1",
     "@tiptap/extension-code-block": "^2.1.0-rc.1",
     "@tiptap/pm": "^2.1.0-rc.1"
-=======
-    "@tiptap/core": "^2.0.3",
-    "@tiptap/extension-code-block": "^2.0.3",
-    "@tiptap/pm": "^2.0.3"
->>>>>>> 20359ee2
   },
   "peerDependencies": {
     "@tiptap/core": "^2.0.0",
