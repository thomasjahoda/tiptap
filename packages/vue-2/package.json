{
  "name": "@tiptap/vue-2",
  "description": "Vue components for tiptap",
  "version": "3.0.0-next.1",
  "homepage": "https://tiptap.dev",
  "keywords": [
    "tiptap",
    "tiptap vue components"
  ],
  "license": "MIT",
  "funding": {
    "type": "github",
    "url": "https://github.com/sponsors/ueberdosis"
  },
  "exports": {
    ".": {
      "types": "./dist/index.d.ts",
      "import": "./dist/index.js",
      "require": "./dist/index.cjs"
    }
  },
  "main": "dist/index.cjs",
  "module": "dist/index.js",
  "types": "dist/index.d.ts",
  "type": "module",
  "files": [
    "src",
    "dist"
  ],
  "dependencies": {
<<<<<<< HEAD
    "@tiptap/extension-bubble-menu": "^3.0.0-next.1",
    "@tiptap/extension-floating-menu": "^3.0.0-next.1",
    "vue-ts-types": "^1.6.0"
=======
    "@tiptap/extension-bubble-menu": "^2.9.1",
    "@tiptap/extension-floating-menu": "^2.9.1",
    "vue-ts-types": "1.6.2"
>>>>>>> 21781189
  },
  "devDependencies": {
    "@tiptap/core": "^3.0.0-next.1",
    "@tiptap/pm": "^3.0.0-next.1",
    "vue": "^2.6.0"
  },
  "peerDependencies": {
    "@tiptap/core": "^3.0.0-next.1",
    "@tiptap/pm": "^3.0.0-next.1",
    "vue": "^2.6.0"
  },
  "repository": {
    "type": "git",
    "url": "https://github.com/ueberdosis/tiptap",
    "directory": "packages/vue-2"
  },
  "sideEffects": false,
  "scripts": {
    "build": "tsup"
  }
}<|MERGE_RESOLUTION|>--- conflicted
+++ resolved
@@ -28,15 +28,9 @@
     "dist"
   ],
   "dependencies": {
-<<<<<<< HEAD
     "@tiptap/extension-bubble-menu": "^3.0.0-next.1",
     "@tiptap/extension-floating-menu": "^3.0.0-next.1",
-    "vue-ts-types": "^1.6.0"
-=======
-    "@tiptap/extension-bubble-menu": "^2.9.1",
-    "@tiptap/extension-floating-menu": "^2.9.1",
     "vue-ts-types": "1.6.2"
->>>>>>> 21781189
   },
   "devDependencies": {
     "@tiptap/core": "^3.0.0-next.1",
