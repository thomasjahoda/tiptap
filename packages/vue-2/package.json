--- conflicted
+++ resolved
@@ -26,12 +26,8 @@
     "vue": "^2.6.12"
   },
   "dependencies": {
-<<<<<<< HEAD
     "@tiptap/extension-bubble-menu": "^2.0.0-beta.4",
-=======
-    "@tiptap/extension-bubble-menu": "^2.0.0-beta.3",
     "@tiptap/extension-floating-menu": "^2.0.0-beta.0",
->>>>>>> 3eac1ce3
     "prosemirror-view": "^1.18.2"
   }
 }