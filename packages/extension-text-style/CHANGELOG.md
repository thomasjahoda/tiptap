# Change Log

<<<<<<< HEAD
## 3.0.0-next.6
=======
## 2.11.6

## 2.11.5

## 2.11.4
>>>>>>> ce02ce14

### Major Changes

- a92f4a6: We are now building packages with tsup which does not support UMD builds, please repackage if you require UMD builds

### Minor Changes

- f77cbac: This updates the default value of the option `mergeNestedSpanStyles` to `true`, this will attempt to merge the styles of nested spans into the child span during HTML parsing. This prioritizes the style of the child span. This is used when parsing content created in other editors. (Fix for ProseMirror's default behavior.)
- 0b4981c: Add `toggleTextStyle` command and add typings for the commands parameters based on the installed extensions that include `textStyle`
- 3b4e06c: This adds several extensions to the `text-style` package, which can be used to style text in the editor.

  ## TextStyleKit

  This extension adds a group of text style extensions to the editor, and is the recommended way of using the text style extensions. For easy configuration, you can pass an object with the following keys:

  `backgroundColor`, `color`, `fontFamily`, `fontSize`, `lineHeight`, `textStyle`

  Usage:

  ```ts
  import { TextStyleKit } from '@tiptap/extension-text-style'

  new Editor({
    extensions: [
      TextStyleKit.configure({
        backgroundColor: {
          types: ['textStyle'],
        },
        color: {
          types: ['textStyle'],
        },
        fontFamily: {
          types: ['textStyle'],
        },
        fontSize: {
          types: ['textStyle'],
        },
        lineHeight: {
          types: ['textStyle'],
        },
        textStyle: {
          types: ['textStyle'],
        },
      }),
    ],
  })
  ```

  ## Want to use the extensions separately?

  For more control, you can also use the extensions separately.

  ### BackgroundColor

  This extension controls the background-color of a range of text in the editor.

  Usage:

  ```ts
  import { BackgroundColor } from '@tiptap/extension-text-style'
  ```

  ### Color

  This extension controls the color of a range of text in the editor.

  Migrate from `@tiptap/extension-color` to `@tiptap/extension-text-style`:

  ```diff
  - import Color from '@tiptap/extension-color'
  + import { Color } from '@tiptap/extension-text-style'
  ```

  Usage:

  ```ts
  import { Color } from '@tiptap/extension-text-style'
  ```

  ### FontFamily

  This extension controls the font-family of a range of text in the editor.

  Migration from `@tiptap/extension-font-family` to `@tiptap/extension-text-style`:

  ```diff
  - import FontFamily from '@tiptap/extension-font-family'
  + import { FontFamily } from '@tiptap/extension-text-style'
  ```

  Usage:

  ```ts
  import { FontFamily } from '@tiptap/extension-text-style'
  ```

  ### FontSize

  This extension controls the font-size of a range of text in the editor.

  ```ts
  import { FontSize } from '@tiptap/extension-text-style'
  ```

  ### LineHeight

  This extension controls the line-height of a range of text in the editor.

  ```ts
  import { LineHeight } from '@tiptap/extension-text-style'
  ```

### Patch Changes

- 0bad53e: The text-style extension, now will match elements with a style tag, but not consume them to allow other elements to match [per this comment](https://github.com/ueberdosis/tiptap/discussions/5912#discussioncomment-11716337).

## 3.0.0-next.5

### Minor Changes

- f77cbac: This updates the default value of the option `mergeNestedSpanStyles` to `true`, this will attempt to merge the styles of nested spans into the child span during HTML parsing. This prioritizes the style of the child span. This is used when parsing content created in other editors. (Fix for ProseMirror's default behavior.)

## 3.0.0-next.4

### Minor Changes

- 0b4981c: Add `toggleTextStyle` command and add typings for the commands parameters based on the installed extensions that include `textStyle`
- 3b4e06c: This adds the `font-size` to `text-style` package, which can set the font size of `textStyle`s
- 0b4981c: This adds the `background-color` to `text-style` package, which can color the background of `textStyle`s
- 0b4981c: This adds the `line-height` to `text-style` package, which controls the line-height of text like `font-size`, `font-family`, etc.

### Patch Changes

- 0bad53e: The text-style extension, now will match elements with a style tag, but not consume them to allow other elements to match [per this comment](https://github.com/ueberdosis/tiptap/discussions/5912#discussioncomment-11716337).

## 3.0.0-next.3

## 3.0.0-next.2

## 2.11.4

## 2.11.3

## 2.11.2

## 2.11.1

## 2.11.0

### Minor Changes

- a0d2f28: Added `mergeNestedSpanStyles` option to the `TextStyle` extension to address issue #5720

## 3.0.0-next.1

### Major Changes

- a92f4a6: We are now building packages with tsup which does not support UMD builds, please repackage if you require UMD builds

### Patch Changes

- Updated dependencies [a92f4a6]
- Updated dependencies [da76972]
  - @tiptap/core@3.0.0-next.1

## 3.0.0-next.0

### Patch Changes

- Updated dependencies [0ec0af6]
  - @tiptap/core@3.0.0-next.0

## 2.5.8

### Patch Changes

- Updated dependencies [a08bf85]
  - @tiptap/core@2.5.8

## 2.5.7

### Patch Changes

- Updated dependencies [b012471]
- Updated dependencies [cc3497e]
  - @tiptap/core@2.5.7

## 2.5.6

### Patch Changes

- Updated dependencies [618bca9]
- Updated dependencies [35682d1]
- Updated dependencies [2104f0f]
  - @tiptap/core@2.5.6

## 2.5.5

### Patch Changes

- Updated dependencies [4cca382]
- Updated dependencies [3b67e8a]
  - @tiptap/core@2.5.5

## 2.5.4

### Patch Changes

- dd7f9ac: There was an issue with the cjs bundling of packages and default exports, now we resolve default exports in legacy compatible way
- Updated dependencies [dd7f9ac]
  - @tiptap/core@2.5.4

## 2.5.3

### Patch Changes

- @tiptap/core@2.5.3

## 2.5.2

### Patch Changes

- Updated dependencies [07f4c03]
  - @tiptap/core@2.5.2

## 2.5.1

### Patch Changes

- @tiptap/core@2.5.1

## 2.5.0

### Patch Changes

- Updated dependencies [fb45149]
- Updated dependencies [fb45149]
- Updated dependencies [fb45149]
- Updated dependencies [fb45149]
  - @tiptap/core@2.5.0

## 2.5.0-pre.16

### Patch Changes

- @tiptap/core@2.5.0-pre.16

## 2.5.0-pre.15

### Patch Changes

- @tiptap/core@2.5.0-pre.15

## 2.5.0-pre.14

### Patch Changes

- @tiptap/core@2.5.0-pre.14

## 2.5.0-pre.13

### Patch Changes

- Updated dependencies [74a37ff]
  - @tiptap/core@2.5.0-pre.13

## 2.5.0-pre.12

### Patch Changes

- Updated dependencies [74a37ff]
  - @tiptap/core@2.5.0-pre.12

## 2.5.0-pre.11

### Patch Changes

- Updated dependencies [74a37ff]
  - @tiptap/core@2.5.0-pre.11

## 2.5.0-pre.10

### Patch Changes

- Updated dependencies [74a37ff]
  - @tiptap/core@2.5.0-pre.10

## 2.5.0-pre.9

### Patch Changes

- Updated dependencies [14a00f4]
  - @tiptap/core@2.5.0-pre.9

## 2.5.0-pre.8

### Patch Changes

- Updated dependencies [509676e]
  - @tiptap/core@2.5.0-pre.8

## 2.5.0-pre.7

### Patch Changes

- @tiptap/core@2.5.0-pre.7

All notable changes to this project will be documented in this file.
See [Conventional Commits](https://conventionalcommits.org) for commit guidelines.

# [2.4.0](https://github.com/ueberdosis/tiptap/compare/v2.3.2...v2.4.0) (2024-05-14)

### Features

- added jsdocs ([#4356](https://github.com/ueberdosis/tiptap/issues/4356)) ([b941eea](https://github.com/ueberdosis/tiptap/commit/b941eea6daba09d48a5d18ccc1b9a1d84b2249dd))

## [2.3.2](https://github.com/ueberdosis/tiptap/compare/v2.3.1...v2.3.2) (2024-05-08)

**Note:** Version bump only for package @tiptap/extension-text-style

## [2.3.1](https://github.com/ueberdosis/tiptap/compare/v2.3.0...v2.3.1) (2024-04-30)

**Note:** Version bump only for package @tiptap/extension-text-style

# [2.3.0](https://github.com/ueberdosis/tiptap/compare/v2.2.6...v2.3.0) (2024-04-09)

**Note:** Version bump only for package @tiptap/extension-text-style

## [2.2.6](https://github.com/ueberdosis/tiptap/compare/v2.2.5...v2.2.6) (2024-04-06)

**Note:** Version bump only for package @tiptap/extension-text-style

## [2.2.5](https://github.com/ueberdosis/tiptap/compare/v2.2.4...v2.2.5) (2024-04-05)

**Note:** Version bump only for package @tiptap/extension-text-style

## [2.2.4](https://github.com/ueberdosis/tiptap/compare/v2.2.3...v2.2.4) (2024-02-23)

**Note:** Version bump only for package @tiptap/extension-text-style

## [2.2.3](https://github.com/ueberdosis/tiptap/compare/v2.2.2...v2.2.3) (2024-02-15)

**Note:** Version bump only for package @tiptap/extension-text-style

## [2.2.2](https://github.com/ueberdosis/tiptap/compare/v2.2.1...v2.2.2) (2024-02-07)

**Note:** Version bump only for package @tiptap/extension-text-style

## [2.2.1](https://github.com/ueberdosis/tiptap/compare/v2.2.0...v2.2.1) (2024-01-31)

**Note:** Version bump only for package @tiptap/extension-text-style

# [2.2.0](https://github.com/ueberdosis/tiptap/compare/v2.1.16...v2.2.0) (2024-01-29)

# [2.2.0-rc.8](https://github.com/ueberdosis/tiptap/compare/v2.1.14...v2.2.0-rc.8) (2024-01-08)

# [2.2.0-rc.7](https://github.com/ueberdosis/tiptap/compare/v2.2.0-rc.6...v2.2.0-rc.7) (2023-11-27)

# [2.2.0-rc.6](https://github.com/ueberdosis/tiptap/compare/v2.2.0-rc.5...v2.2.0-rc.6) (2023-11-23)

# [2.2.0-rc.4](https://github.com/ueberdosis/tiptap/compare/v2.1.11...v2.2.0-rc.4) (2023-10-10)

# [2.2.0-rc.3](https://github.com/ueberdosis/tiptap/compare/v2.2.0-rc.2...v2.2.0-rc.3) (2023-08-18)

# [2.2.0-rc.1](https://github.com/ueberdosis/tiptap/compare/v2.2.0-rc.0...v2.2.0-rc.1) (2023-08-18)

# [2.2.0-rc.0](https://github.com/ueberdosis/tiptap/compare/v2.1.5...v2.2.0-rc.0) (2023-08-18)

**Note:** Version bump only for package @tiptap/extension-text-style

## [2.1.16](https://github.com/ueberdosis/tiptap/compare/v2.1.15...v2.1.16) (2024-01-10)

**Note:** Version bump only for package @tiptap/extension-text-style

## [2.1.15](https://github.com/ueberdosis/tiptap/compare/v2.1.14...v2.1.15) (2024-01-08)

**Note:** Version bump only for package @tiptap/extension-text-style

## [2.1.14](https://github.com/ueberdosis/tiptap/compare/v2.1.13...v2.1.14) (2024-01-08)

**Note:** Version bump only for package @tiptap/extension-text-style

## [2.1.13](https://github.com/ueberdosis/tiptap/compare/v2.1.12...v2.1.13) (2023-11-30)

**Note:** Version bump only for package @tiptap/extension-text-style

## [2.1.12](https://github.com/ueberdosis/tiptap/compare/v2.1.11...v2.1.12) (2023-10-11)

**Note:** Version bump only for package @tiptap/extension-text-style

## [2.1.11](https://github.com/ueberdosis/tiptap/compare/v2.1.10...v2.1.11) (2023-09-20)

### Reverts

- Revert "v2.2.11" ([6aa755a](https://github.com/ueberdosis/tiptap/commit/6aa755a04b9955fc175c7ab33dee527d0d5deef0))

## [2.1.10](https://github.com/ueberdosis/tiptap/compare/v2.1.9...v2.1.10) (2023-09-15)

**Note:** Version bump only for package @tiptap/extension-text-style

## [2.1.9](https://github.com/ueberdosis/tiptap/compare/v2.1.8...v2.1.9) (2023-09-14)

**Note:** Version bump only for package @tiptap/extension-text-style

## [2.1.8](https://github.com/ueberdosis/tiptap/compare/v2.1.7...v2.1.8) (2023-09-04)

**Note:** Version bump only for package @tiptap/extension-text-style

## [2.1.7](https://github.com/ueberdosis/tiptap/compare/v2.1.6...v2.1.7) (2023-09-04)

**Note:** Version bump only for package @tiptap/extension-text-style

## [2.1.6](https://github.com/ueberdosis/tiptap/compare/v2.1.5...v2.1.6) (2023-08-18)

**Note:** Version bump only for package @tiptap/extension-text-style

## [2.1.5](https://github.com/ueberdosis/tiptap/compare/v2.1.4...v2.1.5) (2023-08-18)

**Note:** Version bump only for package @tiptap/extension-text-style

## [2.1.4](https://github.com/ueberdosis/tiptap/compare/v2.1.3...v2.1.4) (2023-08-18)

**Note:** Version bump only for package @tiptap/extension-text-style

## [2.1.3](https://github.com/ueberdosis/tiptap/compare/v2.1.2...v2.1.3) (2023-08-18)

**Note:** Version bump only for package @tiptap/extension-text-style

## [2.1.2](https://github.com/ueberdosis/tiptap/compare/v2.1.1...v2.1.2) (2023-08-17)

**Note:** Version bump only for package @tiptap/extension-text-style

## [2.1.1](https://github.com/ueberdosis/tiptap/compare/v2.1.0...v2.1.1) (2023-08-16)

**Note:** Version bump only for package @tiptap/extension-text-style

# [2.1.0](https://github.com/ueberdosis/tiptap/compare/v2.1.0-rc.14...v2.1.0) (2023-08-16)

**Note:** Version bump only for package @tiptap/extension-text-style

# [2.1.0-rc.14](https://github.com/ueberdosis/tiptap/compare/v2.1.0-rc.13...v2.1.0-rc.14) (2023-08-11)

**Note:** Version bump only for package @tiptap/extension-text-style

# [2.1.0-rc.13](https://github.com/ueberdosis/tiptap/compare/v2.0.4...v2.1.0-rc.13) (2023-08-11)

# [2.1.0-rc.12](https://github.com/ueberdosis/tiptap/compare/v2.1.0-rc.11...v2.1.0-rc.12) (2023-07-14)

# [2.1.0-rc.11](https://github.com/ueberdosis/tiptap/compare/v2.1.0-rc.10...v2.1.0-rc.11) (2023-07-07)

# [2.1.0-rc.10](https://github.com/ueberdosis/tiptap/compare/v2.1.0-rc.9...v2.1.0-rc.10) (2023-07-07)

# [2.1.0-rc.9](https://github.com/ueberdosis/tiptap/compare/v2.1.0-rc.8...v2.1.0-rc.9) (2023-06-15)

# [2.1.0-rc.8](https://github.com/ueberdosis/tiptap/compare/v2.1.0-rc.7...v2.1.0-rc.8) (2023-05-25)

# [2.1.0-rc.5](https://github.com/ueberdosis/tiptap/compare/v2.1.0-rc.4...v2.1.0-rc.5) (2023-05-25)

# [2.1.0-rc.4](https://github.com/ueberdosis/tiptap/compare/v2.1.0-rc.3...v2.1.0-rc.4) (2023-04-27)

# [2.1.0-rc.3](https://github.com/ueberdosis/tiptap/compare/v2.1.0-rc.2...v2.1.0-rc.3) (2023-04-26)

# [2.1.0-rc.2](https://github.com/ueberdosis/tiptap/compare/v2.0.3...v2.1.0-rc.2) (2023-04-26)

# [2.1.0-rc.1](https://github.com/ueberdosis/tiptap/compare/v2.1.0-rc.0...v2.1.0-rc.1) (2023-04-12)

# [2.1.0-rc.0](https://github.com/ueberdosis/tiptap/compare/v2.0.2...v2.1.0-rc.0) (2023-04-05)

### Bug Fixes

- Update peerDependencies to fix lerna version tasks ([#3914](https://github.com/ueberdosis/tiptap/issues/3914)) ([0c1bba3](https://github.com/ueberdosis/tiptap/commit/0c1bba3137b535776bcef95ff3c55e13f5a2db46))

# [2.1.0-rc.12](https://github.com/ueberdosis/tiptap/compare/v2.1.0-rc.11...v2.1.0-rc.12) (2023-07-14)

**Note:** Version bump only for package @tiptap/extension-text-style

# [2.1.0-rc.11](https://github.com/ueberdosis/tiptap/compare/v2.1.0-rc.10...v2.1.0-rc.11) (2023-07-07)

**Note:** Version bump only for package @tiptap/extension-text-style

# [2.1.0-rc.10](https://github.com/ueberdosis/tiptap/compare/v2.1.0-rc.9...v2.1.0-rc.10) (2023-07-07)

**Note:** Version bump only for package @tiptap/extension-text-style

# [2.1.0-rc.9](https://github.com/ueberdosis/tiptap/compare/v2.1.0-rc.8...v2.1.0-rc.9) (2023-06-15)

**Note:** Version bump only for package @tiptap/extension-text-style

# [2.1.0-rc.8](https://github.com/ueberdosis/tiptap/compare/v2.1.0-rc.7...v2.1.0-rc.8) (2023-05-25)

**Note:** Version bump only for package @tiptap/extension-text-style

# [2.1.0-rc.7](https://github.com/ueberdosis/tiptap/compare/v2.1.0-rc.6...v2.1.0-rc.7) (2023-05-25)

**Note:** Version bump only for package @tiptap/extension-text-style

# [2.1.0-rc.6](https://github.com/ueberdosis/tiptap/compare/v2.1.0-rc.5...v2.1.0-rc.6) (2023-05-25)

**Note:** Version bump only for package @tiptap/extension-text-style

# [2.1.0-rc.5](https://github.com/ueberdosis/tiptap/compare/v2.1.0-rc.4...v2.1.0-rc.5) (2023-05-25)

**Note:** Version bump only for package @tiptap/extension-text-style

# [2.1.0-rc.4](https://github.com/ueberdosis/tiptap/compare/v2.1.0-rc.3...v2.1.0-rc.4) (2023-04-27)

**Note:** Version bump only for package @tiptap/extension-text-style

# [2.1.0-rc.3](https://github.com/ueberdosis/tiptap/compare/v2.1.0-rc.2...v2.1.0-rc.3) (2023-04-26)

**Note:** Version bump only for package @tiptap/extension-text-style

# [2.1.0-rc.2](https://github.com/ueberdosis/tiptap/compare/v2.0.3...v2.1.0-rc.2) (2023-04-26)

# [2.1.0-rc.1](https://github.com/ueberdosis/tiptap/compare/v2.1.0-rc.0...v2.1.0-rc.1) (2023-04-12)

# [2.1.0-rc.0](https://github.com/ueberdosis/tiptap/compare/v2.0.2...v2.1.0-rc.0) (2023-04-05)

### Bug Fixes

- Update peerDependencies to fix lerna version tasks ([#3914](https://github.com/ueberdosis/tiptap/issues/3914)) ([0c1bba3](https://github.com/ueberdosis/tiptap/commit/0c1bba3137b535776bcef95ff3c55e13f5a2db46))

# [2.1.0-rc.1](https://github.com/ueberdosis/tiptap/compare/v2.1.0-rc.0...v2.1.0-rc.1) (2023-04-12)

**Note:** Version bump only for package @tiptap/extension-text-style

# [2.1.0-rc.0](https://github.com/ueberdosis/tiptap/compare/v2.0.2...v2.1.0-rc.0) (2023-04-05)

**Note:** Version bump only for package @tiptap/extension-text-style

## [2.0.3](https://github.com/ueberdosis/tiptap/compare/v2.0.2...v2.0.3) (2023-04-13)

**Note:** Version bump only for package @tiptap/extension-text-style

## [2.0.2](https://github.com/ueberdosis/tiptap/compare/v2.0.1...v2.0.2) (2023-04-03)

**Note:** Version bump only for package @tiptap/extension-text-style

## [2.0.1](https://github.com/ueberdosis/tiptap/compare/v2.0.0...v2.0.1) (2023-03-30)

### Bug Fixes

- Update peerDependencies to fix lerna version tasks ([#3914](https://github.com/ueberdosis/tiptap/issues/3914)) ([0534f76](https://github.com/ueberdosis/tiptap/commit/0534f76401bf5399c01ca7f39d87f7221d91b4f7))

# [2.0.0-beta.220](https://github.com/ueberdosis/tiptap/compare/v2.0.0-beta.219...v2.0.0-beta.220) (2023-02-28)

**Note:** Version bump only for package @tiptap/extension-text-style

# [2.0.0-beta.219](https://github.com/ueberdosis/tiptap/compare/v2.0.0-beta.218...v2.0.0-beta.219) (2023-02-27)

**Note:** Version bump only for package @tiptap/extension-text-style

# [2.0.0-beta.218](https://github.com/ueberdosis/tiptap/compare/v2.0.0-beta.217...v2.0.0-beta.218) (2023-02-18)

**Note:** Version bump only for package @tiptap/extension-text-style

# [2.0.0-beta.217](https://github.com/ueberdosis/tiptap/compare/v2.0.0-beta.216...v2.0.0-beta.217) (2023-02-09)

**Note:** Version bump only for package @tiptap/extension-text-style

# [2.0.0-beta.216](https://github.com/ueberdosis/tiptap/compare/v2.0.0-beta.215...v2.0.0-beta.216) (2023-02-08)

**Note:** Version bump only for package @tiptap/extension-text-style

# [2.0.0-beta.215](https://github.com/ueberdosis/tiptap/compare/v2.0.0-beta.214...v2.0.0-beta.215) (2023-02-08)

### Bug Fixes

- fix builds including prosemirror ([a380ec4](https://github.com/ueberdosis/tiptap/commit/a380ec41d198ebacc80cea9e79b0a8aa3092618a))

# [2.0.0-beta.214](https://github.com/ueberdosis/tiptap/compare/v2.0.0-beta.213...v2.0.0-beta.214) (2023-02-08)

**Note:** Version bump only for package @tiptap/extension-text-style

# [2.0.0-beta.213](https://github.com/ueberdosis/tiptap/compare/v2.0.0-beta.212...v2.0.0-beta.213) (2023-02-07)

**Note:** Version bump only for package @tiptap/extension-text-style

# [2.0.0-beta.212](https://github.com/ueberdosis/tiptap/compare/v2.0.0-beta.211...v2.0.0-beta.212) (2023-02-03)

**Note:** Version bump only for package @tiptap/extension-text-style

# [2.0.0-beta.211](https://github.com/ueberdosis/tiptap/compare/v2.0.0-beta.210...v2.0.0-beta.211) (2023-02-02)

**Note:** Version bump only for package @tiptap/extension-text-style

# [2.0.0-beta.210](https://github.com/ueberdosis/tiptap/compare/v2.0.0-beta.209...v2.0.0-beta.210) (2023-02-02)

### Features

- **pm:** new prosemirror package for dependency resolving ([f387ad3](https://github.com/ueberdosis/tiptap/commit/f387ad3dd4c2b30eaea33fb0ba0b42e0cd39263b))

# [2.0.0-beta.209](https://github.com/ueberdosis/tiptap/compare/v2.0.0-beta.208...v2.0.0-beta.209) (2022-12-16)

**Note:** Version bump only for package @tiptap/extension-text-style

# [2.0.0-beta.208](https://github.com/ueberdosis/tiptap/compare/v2.0.0-beta.207...v2.0.0-beta.208) (2022-12-16)

**Note:** Version bump only for package @tiptap/extension-text-style

# [2.0.0-beta.207](https://github.com/ueberdosis/tiptap/compare/v2.0.0-beta.206...v2.0.0-beta.207) (2022-12-08)

**Note:** Version bump only for package @tiptap/extension-text-style

# [2.0.0-beta.206](https://github.com/ueberdosis/tiptap/compare/v2.0.0-beta.205...v2.0.0-beta.206) (2022-12-08)

**Note:** Version bump only for package @tiptap/extension-text-style

# [2.0.0-beta.205](https://github.com/ueberdosis/tiptap/compare/v2.0.0-beta.204...v2.0.0-beta.205) (2022-12-05)

**Note:** Version bump only for package @tiptap/extension-text-style

# [2.0.0-beta.204](https://github.com/ueberdosis/tiptap/compare/v2.0.0-beta.203...v2.0.0-beta.204) (2022-11-25)

### Bug Fixes

- **core:** rename esm modules to esm.js ([c1a0c3a](https://github.com/ueberdosis/tiptap/commit/c1a0c3ae43baac9dd5ed90903d3a0d4eaeea7702))

# [2.0.0-beta.203](https://github.com/ueberdosis/tiptap/compare/v2.0.0-beta.202...v2.0.0-beta.203) (2022-11-24)

**Note:** Version bump only for package @tiptap/extension-text-style

# [2.0.0-beta.202](https://github.com/ueberdosis/tiptap/compare/v2.0.0-beta.201...v2.0.0-beta.202) (2022-11-04)

**Note:** Version bump only for package @tiptap/extension-text-style

# [2.0.0-beta.201](https://github.com/ueberdosis/tiptap/compare/v2.0.0-beta.200...v2.0.0-beta.201) (2022-11-04)

**Note:** Version bump only for package @tiptap/extension-text-style

# [2.0.0-beta.200](https://github.com/ueberdosis/tiptap/compare/v2.0.0-beta.199...v2.0.0-beta.200) (2022-11-04)

**Note:** Version bump only for package @tiptap/extension-text-style

# [2.0.0-beta.199](https://github.com/ueberdosis/tiptap/compare/v2.0.0-beta.198...v2.0.0-beta.199) (2022-09-30)

**Note:** Version bump only for package @tiptap/extension-text-style

# [2.0.0-beta.198](https://github.com/ueberdosis/tiptap/compare/v2.0.0-beta.197...v2.0.0-beta.198) (2022-09-29)

**Note:** Version bump only for package @tiptap/extension-text-style

# [2.0.0-beta.197](https://github.com/ueberdosis/tiptap/compare/v2.0.0-beta.196...v2.0.0-beta.197) (2022-09-26)

**Note:** Version bump only for package @tiptap/extension-text-style

# [2.0.0-beta.196](https://github.com/ueberdosis/tiptap/compare/v2.0.0-beta.195...v2.0.0-beta.196) (2022-09-20)

**Note:** Version bump only for package @tiptap/extension-text-style

# [2.0.0-beta.195](https://github.com/ueberdosis/tiptap/compare/v2.0.0-beta.194...v2.0.0-beta.195) (2022-09-14)

**Note:** Version bump only for package @tiptap/extension-text-style

# [2.0.0-beta.194](https://github.com/ueberdosis/tiptap/compare/v2.0.0-beta.193...v2.0.0-beta.194) (2022-09-11)

**Note:** Version bump only for package @tiptap/extension-text-style

# [2.0.0-beta.26](https://github.com/ueberdosis/tiptap/compare/@tiptap/extension-text-style@2.0.0-beta.24...@tiptap/extension-text-style@2.0.0-beta.26) (2022-06-17)

### Reverts

- Revert "Publish" ([9c38d27](https://github.com/ueberdosis/tiptap/commit/9c38d2713e6feac5645ad9c1bfc57abdbf054576))

# [2.0.0-beta.24](https://github.com/ueberdosis/tiptap/compare/@tiptap/extension-text-style@2.0.0-beta.24...@tiptap/extension-text-style@2.0.0-beta.24) (2022-06-17)

### Reverts

- Revert "Publish" ([9c38d27](https://github.com/ueberdosis/tiptap/commit/9c38d2713e6feac5645ad9c1bfc57abdbf054576))

# [2.0.0-beta.23](https://github.com/ueberdosis/tiptap/compare/@tiptap/extension-text-style@2.0.0-beta.22...@tiptap/extension-text-style@2.0.0-beta.23) (2021-12-02)

### Bug Fixes

- remove some magic strings ([6c34dec](https://github.com/ueberdosis/tiptap/commit/6c34dec33ac39c9f037a0a72e4525f3fc6d422bf))

# [2.0.0-beta.22](https://github.com/ueberdosis/tiptap/compare/@tiptap/extension-text-style@2.0.0-beta.21...@tiptap/extension-text-style@2.0.0-beta.22) (2021-11-09)

**Note:** Version bump only for package @tiptap/extension-text-style

# [2.0.0-beta.21](https://github.com/ueberdosis/tiptap/compare/@tiptap/extension-text-style@2.0.0-beta.20...@tiptap/extension-text-style@2.0.0-beta.21) (2021-11-09)

**Note:** Version bump only for package @tiptap/extension-text-style

# [2.0.0-beta.20](https://github.com/ueberdosis/tiptap/compare/@tiptap/extension-text-style@2.0.0-beta.19...@tiptap/extension-text-style@2.0.0-beta.20) (2021-11-09)

**Note:** Version bump only for package @tiptap/extension-text-style

# [2.0.0-beta.19](https://github.com/ueberdosis/tiptap/compare/@tiptap/extension-text-style@2.0.0-beta.18...@tiptap/extension-text-style@2.0.0-beta.19) (2021-10-31)

**Note:** Version bump only for package @tiptap/extension-text-style

# [2.0.0-beta.18](https://github.com/ueberdosis/tiptap/compare/@tiptap/extension-text-style@2.0.0-beta.17...@tiptap/extension-text-style@2.0.0-beta.18) (2021-10-26)

**Note:** Version bump only for package @tiptap/extension-text-style

# [2.0.0-beta.17](https://github.com/ueberdosis/tiptap/compare/@tiptap/extension-text-style@2.0.0-beta.16...@tiptap/extension-text-style@2.0.0-beta.17) (2021-07-26)

**Note:** Version bump only for package @tiptap/extension-text-style

# [2.0.0-beta.16](https://github.com/ueberdosis/tiptap/compare/@tiptap/extension-text-style@2.0.0-beta.15...@tiptap/extension-text-style@2.0.0-beta.16) (2021-06-15)

**Note:** Version bump only for package @tiptap/extension-text-style

# [2.0.0-beta.15](https://github.com/ueberdosis/tiptap/compare/@tiptap/extension-text-style@2.0.0-beta.14...@tiptap/extension-text-style@2.0.0-beta.15) (2021-06-14)

### Bug Fixes

- Fix removal of textStyle mark when any style resets ([#1465](https://github.com/ueberdosis/tiptap/issues/1465)) ([fbf4422](https://github.com/ueberdosis/tiptap/commit/fbf442269d021bbe17a9c0a830edfeda00bac85a))

# [2.0.0-beta.14](https://github.com/ueberdosis/tiptap/compare/@tiptap/extension-text-style@2.0.0-beta.13...@tiptap/extension-text-style@2.0.0-beta.14) (2021-06-07)

**Note:** Version bump only for package @tiptap/extension-text-style

# [2.0.0-beta.13](https://github.com/ueberdosis/tiptap/compare/@tiptap/extension-text-style@2.0.0-beta.12...@tiptap/extension-text-style@2.0.0-beta.13) (2021-05-18)

**Note:** Version bump only for package @tiptap/extension-text-style

# [2.0.0-beta.12](https://github.com/ueberdosis/tiptap/compare/@tiptap/extension-text-style@2.0.0-beta.11...@tiptap/extension-text-style@2.0.0-beta.12) (2021-05-13)

**Note:** Version bump only for package @tiptap/extension-text-style

# [2.0.0-beta.11](https://github.com/ueberdosis/tiptap/compare/@tiptap/extension-text-style@2.0.0-beta.10...@tiptap/extension-text-style@2.0.0-beta.11) (2021-05-07)

### Bug Fixes

- revert adding exports ([bc320d0](https://github.com/ueberdosis/tiptap/commit/bc320d0b4b80b0e37a7e47a56e0f6daec6e65d98))

# [2.0.0-beta.10](https://github.com/ueberdosis/tiptap/compare/@tiptap/extension-text-style@2.0.0-beta.9...@tiptap/extension-text-style@2.0.0-beta.10) (2021-05-06)

### Bug Fixes

- revert adding type: module ([f8d6475](https://github.com/ueberdosis/tiptap/commit/f8d6475e2151faea6f96baecdd6bd75880d50d2c))

# [2.0.0-beta.9](https://github.com/ueberdosis/tiptap/compare/@tiptap/extension-text-style@2.0.0-beta.8...@tiptap/extension-text-style@2.0.0-beta.9) (2021-05-06)

### Bug Fixes

- add exports to package.json ([1277fa4](https://github.com/ueberdosis/tiptap/commit/1277fa47151e9c039508cdb219bdd0ffe647f4ee))

# [2.0.0-beta.8](https://github.com/ueberdosis/tiptap/compare/@tiptap/extension-text-style@2.0.0-beta.7...@tiptap/extension-text-style@2.0.0-beta.8) (2021-05-06)

**Note:** Version bump only for package @tiptap/extension-text-style

# [2.0.0-beta.7](https://github.com/ueberdosis/tiptap/compare/@tiptap/extension-text-style@2.0.0-beta.6...@tiptap/extension-text-style@2.0.0-beta.7) (2021-05-05)

**Note:** Version bump only for package @tiptap/extension-text-style

# [2.0.0-beta.6](https://github.com/ueberdosis/tiptap/compare/@tiptap/extension-text-style@2.0.0-beta.5...@tiptap/extension-text-style@2.0.0-beta.6) (2021-04-23)

**Note:** Version bump only for package @tiptap/extension-text-style

# [2.0.0-beta.5](https://github.com/ueberdosis/tiptap/compare/@tiptap/extension-text-style@2.0.0-beta.4...@tiptap/extension-text-style@2.0.0-beta.5) (2021-04-22)

**Note:** Version bump only for package @tiptap/extension-text-style

# [2.0.0-beta.4](https://github.com/ueberdosis/tiptap/compare/@tiptap/extension-text-style@2.0.0-beta.3...@tiptap/extension-text-style@2.0.0-beta.4) (2021-04-21)

**Note:** Version bump only for package @tiptap/extension-text-style

# [2.0.0-beta.3](https://github.com/ueberdosis/tiptap/compare/@tiptap/extension-text-style@2.0.0-beta.2...@tiptap/extension-text-style@2.0.0-beta.3) (2021-04-16)

**Note:** Version bump only for package @tiptap/extension-text-style

# [2.0.0-beta.2](https://github.com/ueberdosis/tiptap/compare/@tiptap/extension-text-style@2.0.0-beta.1...@tiptap/extension-text-style@2.0.0-beta.2) (2021-04-15)

**Note:** Version bump only for package @tiptap/extension-text-style

# [2.0.0-beta.1](https://github.com/ueberdosis/tiptap/compare/@tiptap/extension-text-style@2.0.0-alpha.11...@tiptap/extension-text-style@2.0.0-beta.1) (2021-03-05)

**Note:** Version bump only for package @tiptap/extension-text-style

# [2.0.0-alpha.11](https://github.com/ueberdosis/tiptap/compare/@tiptap/extension-text-style@2.0.0-alpha.10...@tiptap/extension-text-style@2.0.0-alpha.11) (2021-02-16)

**Note:** Version bump only for package @tiptap/extension-text-style

# [2.0.0-alpha.10](https://github.com/ueberdosis/tiptap/compare/@tiptap/extension-text-style@2.0.0-alpha.9...@tiptap/extension-text-style@2.0.0-alpha.10) (2021-02-07)

**Note:** Version bump only for package @tiptap/extension-text-style

# [2.0.0-alpha.9](https://github.com/ueberdosis/tiptap/compare/@tiptap/extension-text-style@2.0.0-alpha.8...@tiptap/extension-text-style@2.0.0-alpha.9) (2021-02-05)

**Note:** Version bump only for package @tiptap/extension-text-style

# [2.0.0-alpha.8](https://github.com/ueberdosis/tiptap/compare/@tiptap/extension-text-style@2.0.0-alpha.7...@tiptap/extension-text-style@2.0.0-alpha.8) (2021-01-29)

**Note:** Version bump only for package @tiptap/extension-text-style

# [2.0.0-alpha.7](https://github.com/ueberdosis/tiptap/compare/@tiptap/extension-text-style@2.0.0-alpha.6...@tiptap/extension-text-style@2.0.0-alpha.7) (2021-01-29)

**Note:** Version bump only for package @tiptap/extension-text-style

# [2.0.0-alpha.6](https://github.com/ueberdosis/tiptap/compare/@tiptap/extension-text-style@2.0.0-alpha.5...@tiptap/extension-text-style@2.0.0-alpha.6) (2021-01-28)

**Note:** Version bump only for package @tiptap/extension-text-style

# [2.0.0-alpha.5](https://github.com/ueberdosis/tiptap/compare/@tiptap/extension-text-style@2.0.0-alpha.4...@tiptap/extension-text-style@2.0.0-alpha.5) (2020-12-18)

**Note:** Version bump only for package @tiptap/extension-text-style

# [2.0.0-alpha.4](https://github.com/ueberdosis/tiptap/compare/@tiptap/extension-text-style@2.0.0-alpha.3...@tiptap/extension-text-style@2.0.0-alpha.4) (2020-12-02)

**Note:** Version bump only for package @tiptap/extension-text-style

# [2.0.0-alpha.3](https://github.com/ueberdosis/tiptap/compare/@tiptap/extension-text-style@2.0.0-alpha.2...@tiptap/extension-text-style@2.0.0-alpha.3) (2020-11-19)

**Note:** Version bump only for package @tiptap/extension-text-style

# [2.0.0-alpha.2](https://github.com/ueberdosis/tiptap/compare/@tiptap/extension-text-style@2.0.0-alpha.1...@tiptap/extension-text-style@2.0.0-alpha.2) (2020-11-19)

**Note:** Version bump only for package @tiptap/extension-text-style

# [2.0.0-alpha.1](https://github.com/ueberdosis/tiptap/compare/@tiptap/extension-text-style@1.0.0-alpha.2...@tiptap/extension-text-style@2.0.0-alpha.1) (2020-11-18)

**Note:** Version bump only for package @tiptap/extension-text-style

# [1.0.0-alpha.2](https://github.com/ueberdosis/tiptap/compare/@tiptap/extension-text-style@1.0.0-alpha.1...@tiptap/extension-text-style@1.0.0-alpha.2) (2020-11-16)

**Note:** Version bump only for package @tiptap/extension-text-style

# 1.0.0-alpha.1 (2020-11-16)

### Reverts

- Revert "use global namespace" ([0c9ce26](https://github.com/ueberdosis/tiptap/commit/0c9ce26c02c07d88a757c01b0a9d7f9e2b0b7502))<|MERGE_RESOLUTION|>--- conflicted
+++ resolved
@@ -1,14 +1,6 @@
 # Change Log
 
-<<<<<<< HEAD
 ## 3.0.0-next.6
-=======
-## 2.11.6
-
-## 2.11.5
-
-## 2.11.4
->>>>>>> ce02ce14
 
 ### Major Changes
 
@@ -148,20 +140,6 @@
 
 ## 3.0.0-next.2
 
-## 2.11.4
-
-## 2.11.3
-
-## 2.11.2
-
-## 2.11.1
-
-## 2.11.0
-
-### Minor Changes
-
-- a0d2f28: Added `mergeNestedSpanStyles` option to the `TextStyle` extension to address issue #5720
-
 ## 3.0.0-next.1
 
 ### Major Changes
@@ -180,6 +158,24 @@
 
 - Updated dependencies [0ec0af6]
   - @tiptap/core@3.0.0-next.0
+
+## 2.11.6
+
+## 2.11.5
+
+## 2.11.4
+
+## 2.11.3
+
+## 2.11.2
+
+## 2.11.1
+
+## 2.11.0
+
+### Minor Changes
+
+- a0d2f28: Added `mergeNestedSpanStyles` option to the `TextStyle` extension to address issue #5720
 
 ## 2.5.8
 
