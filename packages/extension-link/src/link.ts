import { Mark, markPasteRule, mergeAttributes, PasteRuleMatch } from '@tiptap/core'
import { Plugin } from '@tiptap/pm/state'
import { find, registerCustomProtocol, reset } from 'linkifyjs'

import { autolink } from './helpers/autolink.js'
import { clickHandler } from './helpers/clickHandler.js'
import { pasteHandler } from './helpers/pasteHandler.js'

export interface LinkProtocolOptions {
  /**
   * The protocol scheme to be registered.
   * @default '''
   * @example 'ftp'
   * @example 'git'
   */
  scheme: string

  /**
   * If enabled, it allows optional slashes after the protocol.
   * @default false
   * @example true
   */
  optionalSlashes?: boolean
}

export const pasteRegex =
  /https?:\/\/(?:www\.)?[-a-zA-Z0-9@:%._+~#=]{1,256}\.[a-zA-Z]{2,}\b(?:[-a-zA-Z0-9@:%._+~#=?!&/]*)(?:[-a-zA-Z0-9@:%._+~#=?!&/]*)/gi

/**
 * @deprecated The default behavior is now to open links when the editor is not editable.
 */
type DeprecatedOpenWhenNotEditable = 'whenNotEditable'

export interface LinkOptions {
  /**
   * If enabled, the extension will automatically add links as you type.
   * @default true
   * @example false
   */
  autolink: boolean

  /**
   * An array of custom protocols to be registered with linkifyjs.
   * @default []
   * @example ['ftp', 'git']
   */
  protocols: Array<LinkProtocolOptions | string>

  /**
   * Default protocol to use when no protocol is specified.
   * @default 'http'
   */
  defaultProtocol: string
  /**
   * If enabled, links will be opened on click.
   * @default true
   * @example false
   */
  openOnClick: boolean | DeprecatedOpenWhenNotEditable
  /**
   * Adds a link to the current selection if the pasted content only contains an url.
   * @default true
   * @example false
   */
  linkOnPaste: boolean

  /**
   * HTML attributes to add to the link element.
   * @default {}
   * @example { class: 'foo' }
   */
  HTMLAttributes: Record<string, any>

  /**
   * @deprecated Use the `shouldAutoLink` option instead.
   * A validation function that modifies link verification for the auto linker.
   * @param url - The url to be validated.
   * @returns - True if the url is valid, false otherwise.
   */
  validate: (url: string) => boolean

  /**
   * A validation function which is used for configuring link verification for preventing XSS attacks.
   * Only modify this if you know what you're doing.
   *
   * @returns {boolean} `true` if the URL is valid, `false` otherwise.
   *
   * @example
   * isAllowedUri: (url, { defaultValidate, protocols, defaultProtocol }) => {
   * return url.startsWith('./') || defaultValidate(url)
   * }
   */
  isAllowedUri: (
    /**
     * The URL to be validated.
     */
    url: string,
    ctx: {
      /**
       * The default validation function.
       */
      defaultValidate: (url: string) => boolean
      /**
       * An array of allowed protocols for the URL (e.g., "http", "https"). As defined in the `protocols` option.
       */
      protocols: Array<LinkProtocolOptions | string>
      /**
       * A string that represents the default protocol (e.g., 'http'). As defined in the `defaultProtocol` option.
       */
      defaultProtocol: string
    },
  ) => boolean

  /**
   * Determines whether a valid link should be automatically linked in the content.
   *
   * @param {string} url - The URL that has already been validated.
   * @returns {boolean} - True if the link should be auto-linked; false if it should not be auto-linked.
   */
  shouldAutoLink: (url: string) => boolean
}

declare module '@tiptap/core' {
  interface Commands<ReturnType> {
    link: {
      /**
       * Set a link mark
       * @param attributes The link attributes
       * @example editor.commands.setLink({ href: 'https://tiptap.dev' })
       */
      setLink: (attributes: {
        href: string
        target?: string | null
        rel?: string | null
        class?: string | null
      }) => ReturnType
      /**
       * Toggle a link mark
       * @param attributes The link attributes
       * @example editor.commands.toggleLink({ href: 'https://tiptap.dev' })
       */
      toggleLink: (attributes: {
        href: string
        target?: string | null
        rel?: string | null
        class?: string | null
      }) => ReturnType
      /**
       * Unset a link mark
       * @example editor.commands.unsetLink()
       */
      unsetLink: () => ReturnType
    }
  }
}

// From DOMPurify
// https://github.com/cure53/DOMPurify/blob/main/src/regexp.js
// eslint-disable-next-line no-control-regex
const ATTR_WHITESPACE = /[\u0000-\u0020\u00A0\u1680\u180E\u2000-\u2029\u205F\u3000]/g

export function isAllowedUri(uri: string | undefined, protocols?: LinkOptions['protocols']) {
  const allowedProtocols: string[] = ['http', 'https', 'ftp', 'ftps', 'mailto', 'tel', 'callto', 'sms', 'cid', 'xmpp']

  if (protocols) {
    protocols.forEach(protocol => {
      const nextProtocol = typeof protocol === 'string' ? protocol : protocol.scheme

      if (nextProtocol) {
        allowedProtocols.push(nextProtocol)
      }
    })
  }

  return (
<<<<<<< HEAD
    !uri ||
    uri.replace(ATTR_WHITESPACE, '').match(
      new RegExp(
        // eslint-disable-next-line no-useless-escape
        `^(?:(?:${allowedProtocols.join('|')}):|[^a-z]|[a-z+.\-]+(?:[^a-z+.\-:]|$))`,
        'i',
      ),
    )
=======
    !uri
    || uri
      .replace(ATTR_WHITESPACE, '')
      .match(
        new RegExp(
          // eslint-disable-next-line no-useless-escape
          `^(?:(?:${allowedProtocols.join('|')}):|[^a-z]|[a-z0-9+.\-]+(?:[^a-z+.\-:]|$))`,
          'i',
        ),
      )
>>>>>>> 57563534
  )
}

/**
 * This extension allows you to create links.
 * @see https://www.tiptap.dev/api/marks/link
 */
export const Link = Mark.create<LinkOptions>({
  name: 'link',

  priority: 1000,

  keepOnSplit: false,

  exitable: true,

  onCreate() {
    if (this.options.validate && !this.options.shouldAutoLink) {
      // Copy the validate function to the shouldAutoLink option
      this.options.shouldAutoLink = this.options.validate
      console.warn('The `validate` option is deprecated. Rename to the `shouldAutoLink` option instead.')
    }
    this.options.protocols.forEach(protocol => {
      if (typeof protocol === 'string') {
        registerCustomProtocol(protocol)
        return
      }
      registerCustomProtocol(protocol.scheme, protocol.optionalSlashes)
    })
  },

  onDestroy() {
    reset()
  },

  inclusive() {
    return this.options.autolink
  },

  addOptions() {
    return {
      openOnClick: true,
      linkOnPaste: true,
      autolink: true,
      protocols: [],
      defaultProtocol: 'http',
      HTMLAttributes: {
        target: '_blank',
        rel: 'noopener noreferrer nofollow',
        class: null,
      },
      isAllowedUri: (url, ctx) => !!isAllowedUri(url, ctx.protocols),
      validate: url => !!url,
      shouldAutoLink: url => !!url,
    }
  },

  addAttributes() {
    return {
      href: {
        default: null,
        parseHTML(element) {
          return element.getAttribute('href')
        },
      },
      target: {
        default: this.options.HTMLAttributes.target,
      },
      rel: {
        default: this.options.HTMLAttributes.rel,
      },
      class: {
        default: this.options.HTMLAttributes.class,
      },
    }
  },

  parseHTML() {
    return [
      {
        tag: 'a[href]',
        getAttrs: dom => {
          const href = (dom as HTMLElement).getAttribute('href')

          // prevent XSS attacks
          if (
            !href ||
            !this.options.isAllowedUri(href, {
              defaultValidate: url => !!isAllowedUri(url, this.options.protocols),
              protocols: this.options.protocols,
              defaultProtocol: this.options.defaultProtocol,
            })
          ) {
            return false
          }
          return null
        },
      },
    ]
  },

  renderHTML({ HTMLAttributes }) {
    // prevent XSS attacks
    if (
      !this.options.isAllowedUri(HTMLAttributes.href, {
        defaultValidate: href => !!isAllowedUri(href, this.options.protocols),
        protocols: this.options.protocols,
        defaultProtocol: this.options.defaultProtocol,
      })
    ) {
      // strip out the href
      return ['a', mergeAttributes(this.options.HTMLAttributes, { ...HTMLAttributes, href: '' }), 0]
    }

    return ['a', mergeAttributes(this.options.HTMLAttributes, HTMLAttributes), 0]
  },

  addCommands() {
    return {
      setLink:
        attributes =>
        ({ chain }) => {
          const { href } = attributes

          if (
            !this.options.isAllowedUri(href, {
              defaultValidate: url => !!isAllowedUri(url, this.options.protocols),
              protocols: this.options.protocols,
              defaultProtocol: this.options.defaultProtocol,
            })
          ) {
            return false
          }

          return chain().setMark(this.name, attributes).setMeta('preventAutolink', true).run()
        },

      toggleLink:
        attributes =>
        ({ chain }) => {
          const { href } = attributes

          if (
            !this.options.isAllowedUri(href, {
              defaultValidate: url => !!isAllowedUri(url, this.options.protocols),
              protocols: this.options.protocols,
              defaultProtocol: this.options.defaultProtocol,
            })
          ) {
            return false
          }

          return chain()
            .toggleMark(this.name, attributes, { extendEmptyMarkRange: true })
            .setMeta('preventAutolink', true)
            .run()
        },

      unsetLink:
        () =>
        ({ chain }) => {
          return chain().unsetMark(this.name, { extendEmptyMarkRange: true }).setMeta('preventAutolink', true).run()
        },
    }
  },

  addPasteRules() {
    return [
      markPasteRule({
        find: text => {
          const foundLinks: PasteRuleMatch[] = []

          if (text) {
            const { protocols, defaultProtocol } = this.options
            const links = find(text).filter(
              item =>
                item.isLink &&
                this.options.isAllowedUri(item.value, {
                  defaultValidate: href => !!isAllowedUri(href, protocols),
                  protocols,
                  defaultProtocol,
                }),
            )

            if (links.length) {
              links.forEach(link =>
                foundLinks.push({
                  text: link.value,
                  data: {
                    href: link.href,
                  },
                  index: link.start,
                }),
              )
            }
          }

          return foundLinks
        },
        type: this.type,
        getAttributes: match => {
          return {
            href: match.data?.href,
          }
        },
      }),
    ]
  },

  addProseMirrorPlugins() {
    const plugins: Plugin[] = []
    const { protocols, defaultProtocol } = this.options

    if (this.options.autolink) {
      plugins.push(
        autolink({
          type: this.type,
          defaultProtocol: this.options.defaultProtocol,
          validate: url =>
            this.options.isAllowedUri(url, {
              defaultValidate: href => !!isAllowedUri(href, protocols),
              protocols,
              defaultProtocol,
            }),
          shouldAutoLink: this.options.shouldAutoLink,
        }),
      )
    }

    if (this.options.openOnClick === true) {
      plugins.push(
        clickHandler({
          type: this.type,
        }),
      )
    }

    if (this.options.linkOnPaste) {
      plugins.push(
        pasteHandler({
          editor: this.editor,
          defaultProtocol: this.options.defaultProtocol,
          type: this.type,
        }),
      )
    }

    return plugins
  },
})<|MERGE_RESOLUTION|>--- conflicted
+++ resolved
@@ -173,27 +173,14 @@
   }
 
   return (
-<<<<<<< HEAD
     !uri ||
     uri.replace(ATTR_WHITESPACE, '').match(
       new RegExp(
         // eslint-disable-next-line no-useless-escape
-        `^(?:(?:${allowedProtocols.join('|')}):|[^a-z]|[a-z+.\-]+(?:[^a-z+.\-:]|$))`,
+        `^(?:(?:${allowedProtocols.join('|')}):|[^a-z]|[a-z0-9+.\-]+(?:[^a-z+.\-:]|$))`,
         'i',
       ),
     )
-=======
-    !uri
-    || uri
-      .replace(ATTR_WHITESPACE, '')
-      .match(
-        new RegExp(
-          // eslint-disable-next-line no-useless-escape
-          `^(?:(?:${allowedProtocols.join('|')}):|[^a-z]|[a-z0-9+.\-]+(?:[^a-z+.\-:]|$))`,
-          'i',
-        ),
-      )
->>>>>>> 57563534
   )
 }
 
