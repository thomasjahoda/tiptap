# Change Log

<<<<<<< HEAD
## 3.0.0-next.6
=======
## 2.11.6

## 2.11.5

## 2.11.4

### Patch Changes

- bce96a6: Added support for numbers in email addresses.

## 2.11.3

## 2.11.2

## 2.11.1

## 2.11.0

### Patch Changes

- 2acf260: fixes #5679 - perform string sanitization to remove unwanted "object replacement characters" from the before performing link detection

## 2.10.4

### Patch Changes

- 1c2fefe: Added checks for allowed protocols in link commands & exported isValidUri helper for manual checks outside of the extension

## 2.10.3

## 2.10.2

## 2.10.1

## 2.10.0

### Patch Changes

- 7619215: The link extension's `validate` option now applies to both auto-linking and XSS mitigation. While, the new `shouldAutoLink` option is used to disable auto linking on an otherwise valid url.

## 2.9.1
>>>>>>> ce02ce14

### Major Changes

- a92f4a6: We are now building packages with tsup which does not support UMD builds, please repackage if you require UMD builds

## 3.0.0-next.5

## 3.0.0-next.4

## 2.11.4

### Patch Changes

- bce96a6: Added support for numbers in email addresses.

## 2.11.3

## 3.0.0-next.3

## 3.0.0-next.2

### Patch Changes

- 2acf260: fix: #5679 - perform string sanitization to remove unwanted "object replacement characters" from the before performing link detection

## 3.0.0-next.1

### Major Changes

- a92f4a6: We are now building packages with tsup which does not support UMD builds, please repackage if you require UMD builds

### Patch Changes

- Updated dependencies [a92f4a6]
- Updated dependencies [da76972]
  - @tiptap/core@3.0.0-next.1
  - @tiptap/pm@3.0.0-next.1

## 3.0.0-next.0

### Patch Changes

- Updated dependencies [0ec0af6]
  - @tiptap/core@3.0.0-next.0
  - @tiptap/pm@3.0.0-next.0

## 2.5.8

### Patch Changes

- Updated dependencies [a08bf85]
  - @tiptap/core@2.5.8
  - @tiptap/pm@2.5.8

## 2.5.7

### Patch Changes

- Updated dependencies [b012471]
- Updated dependencies [cc3497e]
  - @tiptap/core@2.5.7
  - @tiptap/pm@2.5.7

## 2.5.6

### Patch Changes

- c0e5398: Links were opening twive when the editor was not editable and openOnclick was true, now openOnClick setting will check if it is editable before trying to open programmatically resolves #4877
- Updated dependencies [b5c1b32]
- Updated dependencies [618bca9]
- Updated dependencies [35682d1]
- Updated dependencies [2104f0f]
  - @tiptap/pm@2.5.6
  - @tiptap/core@2.5.6

## 2.5.5

### Patch Changes

- Updated dependencies [4cca382]
- Updated dependencies [3b67e8a]
  - @tiptap/core@2.5.5
  - @tiptap/pm@2.5.5

## 2.5.4

### Patch Changes

- dd7f9ac: There was an issue with the cjs bundling of packages and default exports, now we resolve default exports in legacy compatible way
- Updated dependencies [dd7f9ac]
  - @tiptap/core@2.5.4
  - @tiptap/pm@2.5.4

## 2.5.3

### Patch Changes

- a473826: Make openOnClick backwards compatible with previous `whenNotEditable` value, this is now the default and is deprecated
  - @tiptap/core@2.5.3
  - @tiptap/pm@2.5.3

## 2.5.2

### Patch Changes

- Updated dependencies [07f4c03]
  - @tiptap/core@2.5.2
  - @tiptap/pm@2.5.2

## 2.5.1

### Patch Changes

- @tiptap/core@2.5.1
- @tiptap/pm@2.5.1

## 2.5.0

### Patch Changes

- Updated dependencies [fb45149]
- Updated dependencies [fb45149]
- Updated dependencies [fb45149]
- Updated dependencies [fb45149]
  - @tiptap/core@2.5.0
  - @tiptap/pm@2.5.0

## 2.5.0-pre.16

### Patch Changes

- @tiptap/core@2.5.0-pre.16
- @tiptap/pm@2.5.0-pre.16

## 2.5.0-pre.15

### Patch Changes

- @tiptap/core@2.5.0-pre.15
- @tiptap/pm@2.5.0-pre.15

## 2.5.0-pre.14

### Patch Changes

- @tiptap/core@2.5.0-pre.14
- @tiptap/pm@2.5.0-pre.14

## 2.5.0-pre.13

### Patch Changes

- Updated dependencies [74a37ff]
  - @tiptap/core@2.5.0-pre.13
  - @tiptap/pm@2.5.0-pre.13

## 2.5.0-pre.12

### Patch Changes

- Updated dependencies [74a37ff]
  - @tiptap/core@2.5.0-pre.12
  - @tiptap/pm@2.5.0-pre.12

## 2.5.0-pre.11

### Patch Changes

- Updated dependencies [74a37ff]
  - @tiptap/core@2.5.0-pre.11
  - @tiptap/pm@2.5.0-pre.11

## 2.5.0-pre.10

### Patch Changes

- Updated dependencies [74a37ff]
  - @tiptap/core@2.5.0-pre.10
  - @tiptap/pm@2.5.0-pre.10

## 2.5.0-pre.9

### Patch Changes

- Updated dependencies [14a00f4]
  - @tiptap/core@2.5.0-pre.9
  - @tiptap/pm@2.5.0-pre.9

## 2.5.0-pre.8

### Patch Changes

- Updated dependencies [509676e]
  - @tiptap/core@2.5.0-pre.8
  - @tiptap/pm@2.5.0-pre.8

## 2.5.0-pre.7

### Patch Changes

- @tiptap/core@2.5.0-pre.7
- @tiptap/pm@2.5.0-pre.7

All notable changes to this project will be documented in this file.
See [Conventional Commits](https://conventionalcommits.org) for commit guidelines.

# [2.4.0](https://github.com/ueberdosis/tiptap/compare/v2.3.2...v2.4.0) (2024-05-14)

### Features

- added jsdocs ([#4356](https://github.com/ueberdosis/tiptap/issues/4356)) ([b941eea](https://github.com/ueberdosis/tiptap/commit/b941eea6daba09d48a5d18ccc1b9a1d84b2249dd))

## [2.3.2](https://github.com/ueberdosis/tiptap/compare/v2.3.1...v2.3.2) (2024-05-08)

**Note:** Version bump only for package @tiptap/extension-link

## [2.3.1](https://github.com/ueberdosis/tiptap/compare/v2.3.0...v2.3.1) (2024-04-30)

**Note:** Version bump only for package @tiptap/extension-link

# [2.3.0](https://github.com/ueberdosis/tiptap/compare/v2.2.6...v2.3.0) (2024-04-09)

**Note:** Version bump only for package @tiptap/extension-link

## [2.2.6](https://github.com/ueberdosis/tiptap/compare/v2.2.5...v2.2.6) (2024-04-06)

**Note:** Version bump only for package @tiptap/extension-link

## [2.2.5](https://github.com/ueberdosis/tiptap/compare/v2.2.4...v2.2.5) (2024-04-05)

### Bug Fixes

- **extension-link:** Avoid auto-linking partial text for invalid TLDs ([#4865](https://github.com/ueberdosis/tiptap/issues/4865)) ([4474d05](https://github.com/ueberdosis/tiptap/commit/4474d056daf9280ebb10b31f98bb000e953132e5))

## [2.2.4](https://github.com/ueberdosis/tiptap/compare/v2.2.3...v2.2.4) (2024-02-23)

**Note:** Version bump only for package @tiptap/extension-link

## [2.2.3](https://github.com/ueberdosis/tiptap/compare/v2.2.2...v2.2.3) (2024-02-15)

**Note:** Version bump only for package @tiptap/extension-link

## [2.2.2](https://github.com/ueberdosis/tiptap/compare/v2.2.1...v2.2.2) (2024-02-07)

**Note:** Version bump only for package @tiptap/extension-link

## [2.2.1](https://github.com/ueberdosis/tiptap/compare/v2.2.0...v2.2.1) (2024-01-31)

**Note:** Version bump only for package @tiptap/extension-link

# [2.2.0](https://github.com/ueberdosis/tiptap/compare/v2.1.16...v2.2.0) (2024-01-29)

# [2.2.0-rc.8](https://github.com/ueberdosis/tiptap/compare/v2.1.14...v2.2.0-rc.8) (2024-01-08)

# [2.2.0-rc.7](https://github.com/ueberdosis/tiptap/compare/v2.2.0-rc.6...v2.2.0-rc.7) (2023-11-27)

# [2.2.0-rc.6](https://github.com/ueberdosis/tiptap/compare/v2.2.0-rc.5...v2.2.0-rc.6) (2023-11-23)

### Reverts

- Revert "autolink improvement" ([ef10ae5](https://github.com/ueberdosis/tiptap/commit/ef10ae53b2a3854fceefc2999e166ed1fe4e9b32))

# [2.2.0-rc.4](https://github.com/ueberdosis/tiptap/compare/v2.1.11...v2.2.0-rc.4) (2023-10-10)

### Bug Fixes

- add missing attributes in extension-link ([#4429](https://github.com/ueberdosis/tiptap/issues/4429)) ([0578265](https://github.com/ueberdosis/tiptap/commit/0578265bfe548a7f574cdbe055ef07b9029d8797))

# [2.2.0-rc.3](https://github.com/ueberdosis/tiptap/compare/v2.2.0-rc.2...v2.2.0-rc.3) (2023-08-18)

# [2.2.0-rc.1](https://github.com/ueberdosis/tiptap/compare/v2.2.0-rc.0...v2.2.0-rc.1) (2023-08-18)

# [2.2.0-rc.0](https://github.com/ueberdosis/tiptap/compare/v2.1.5...v2.2.0-rc.0) (2023-08-18)

## [2.1.16](https://github.com/ueberdosis/tiptap/compare/v2.1.15...v2.1.16) (2024-01-10)

**Note:** Version bump only for package @tiptap/extension-link

## [2.1.15](https://github.com/ueberdosis/tiptap/compare/v2.1.14...v2.1.15) (2024-01-08)

**Note:** Version bump only for package @tiptap/extension-link

## [2.1.14](https://github.com/ueberdosis/tiptap/compare/v2.1.13...v2.1.14) (2024-01-08)

**Note:** Version bump only for package @tiptap/extension-link

## [2.1.13](https://github.com/ueberdosis/tiptap/compare/v2.1.12...v2.1.13) (2023-11-30)

**Note:** Version bump only for package @tiptap/extension-link

## [2.1.12](https://github.com/ueberdosis/tiptap/compare/v2.1.11...v2.1.12) (2023-10-11)

### Bug Fixes

- **link:** restore pasteHandler and add existing url check ([#4523](https://github.com/ueberdosis/tiptap/issues/4523)) ([1a7b428](https://github.com/ueberdosis/tiptap/commit/1a7b4280d2f9c334d14b16016c29e9f4862716a0))

## [2.1.11](https://github.com/ueberdosis/tiptap/compare/v2.1.10...v2.1.11) (2023-09-20)

### Reverts

- Revert "v2.2.11" ([6aa755a](https://github.com/ueberdosis/tiptap/commit/6aa755a04b9955fc175c7ab33dee527d0d5deef0))

## [2.1.10](https://github.com/ueberdosis/tiptap/compare/v2.1.9...v2.1.10) (2023-09-15)

**Note:** Version bump only for package @tiptap/extension-link

## [2.1.9](https://github.com/ueberdosis/tiptap/compare/v2.1.8...v2.1.9) (2023-09-14)

### Bug Fixes

- add missing attributes in extension-link ([#4429](https://github.com/ueberdosis/tiptap/issues/4429)) ([74b6444](https://github.com/ueberdosis/tiptap/commit/74b644438829d6ee9b0795bc70c55f2755d7438c))

## [2.1.8](https://github.com/ueberdosis/tiptap/compare/v2.1.7...v2.1.8) (2023-09-04)

**Note:** Version bump only for package @tiptap/extension-link

## [2.1.7](https://github.com/ueberdosis/tiptap/compare/v2.1.6...v2.1.7) (2023-09-04)

**Note:** Version bump only for package @tiptap/extension-link

## [2.1.6](https://github.com/ueberdosis/tiptap/compare/v2.1.5...v2.1.6) (2023-08-18)

**Note:** Version bump only for package @tiptap/extension-link

## [2.1.5](https://github.com/ueberdosis/tiptap/compare/v2.1.4...v2.1.5) (2023-08-18)

**Note:** Version bump only for package @tiptap/extension-link

## [2.1.4](https://github.com/ueberdosis/tiptap/compare/v2.1.3...v2.1.4) (2023-08-18)

**Note:** Version bump only for package @tiptap/extension-link

## [2.1.3](https://github.com/ueberdosis/tiptap/compare/v2.1.2...v2.1.3) (2023-08-18)

### Bug Fixes

- fix autolink when code is not enabled for editor ([#4344](https://github.com/ueberdosis/tiptap/issues/4344)) ([f2ac7b9](https://github.com/ueberdosis/tiptap/commit/f2ac7b90912a78b90216a7d7d084c86f0c0eef48))

## [2.1.2](https://github.com/ueberdosis/tiptap/compare/v2.1.1...v2.1.2) (2023-08-17)

**Note:** Version bump only for package @tiptap/extension-link

## [2.1.1](https://github.com/ueberdosis/tiptap/compare/v2.1.0...v2.1.1) (2023-08-16)

**Note:** Version bump only for package @tiptap/extension-link

# [2.1.0](https://github.com/ueberdosis/tiptap/compare/v2.1.0-rc.14...v2.1.0) (2023-08-16)

**Note:** Version bump only for package @tiptap/extension-link

# [2.1.0-rc.14](https://github.com/ueberdosis/tiptap/compare/v2.1.0-rc.13...v2.1.0-rc.14) (2023-08-11)

**Note:** Version bump only for package @tiptap/extension-link

# [2.1.0-rc.13](https://github.com/ueberdosis/tiptap/compare/v2.0.4...v2.1.0-rc.13) (2023-08-11)

### Bug Fixes

- **link:** Fix autolinking and pasting ([#4292](https://github.com/ueberdosis/tiptap/issues/4292)) ([a2ce734](https://github.com/ueberdosis/tiptap/commit/a2ce734d681039fd61d402987e0842ddef6af595))

# [2.1.0-rc.12](https://github.com/ueberdosis/tiptap/compare/v2.1.0-rc.11...v2.1.0-rc.12) (2023-07-14)

# [2.1.0-rc.11](https://github.com/ueberdosis/tiptap/compare/v2.1.0-rc.10...v2.1.0-rc.11) (2023-07-07)

# [2.1.0-rc.10](https://github.com/ueberdosis/tiptap/compare/v2.1.0-rc.9...v2.1.0-rc.10) (2023-07-07)

### Bug Fixes

- do not use window.open for links in readonly mode ([#4073](https://github.com/ueberdosis/tiptap/issues/4073)) ([4bca77e](https://github.com/ueberdosis/tiptap/commit/4bca77e4e9c96596d584cf71b8d831dc2ab0a421))
- **extension-link:** fixes link going to wrong url ([#4078](https://github.com/ueberdosis/tiptap/issues/4078)) ([3053865](https://github.com/ueberdosis/tiptap/commit/30538654752ab3ded6e56c869745ccacc8cdeabc))
- **link:** Prevent auto-linking when typing URL inside inline code mark ([#4160](https://github.com/ueberdosis/tiptap/issues/4160)) ([b24df3a](https://github.com/ueberdosis/tiptap/commit/b24df3aa4c2f3fdb2ed6122d2d32fb7c4e07f2af))

# [2.1.0-rc.9](https://github.com/ueberdosis/tiptap/compare/v2.1.0-rc.8...v2.1.0-rc.9) (2023-06-15)

# [2.1.0-rc.8](https://github.com/ueberdosis/tiptap/compare/v2.1.0-rc.7...v2.1.0-rc.8) (2023-05-25)

# [2.1.0-rc.5](https://github.com/ueberdosis/tiptap/compare/v2.1.0-rc.4...v2.1.0-rc.5) (2023-05-25)

### Bug Fixes

- **extension-link:** fix paste handling ([d19267e](https://github.com/ueberdosis/tiptap/commit/d19267ecefabf08e4bd27c52424ed83991ce7270))

# [2.1.0-rc.4](https://github.com/ueberdosis/tiptap/compare/v2.1.0-rc.3...v2.1.0-rc.4) (2023-04-27)

### Bug Fixes

- **link:** fix links autolinking when not needed ([#3989](https://github.com/ueberdosis/tiptap/issues/3989)) ([71946c1](https://github.com/ueberdosis/tiptap/commit/71946c18accf8a2e8192951de870f84e25f58ed5))

# [2.1.0-rc.3](https://github.com/ueberdosis/tiptap/compare/v2.1.0-rc.2...v2.1.0-rc.3) (2023-04-26)

# [2.1.0-rc.2](https://github.com/ueberdosis/tiptap/compare/v2.0.3...v2.1.0-rc.2) (2023-04-26)

### Bug Fixes

- **extension-link:** fix link not being kept when pasting url with link ([#3975](https://github.com/ueberdosis/tiptap/issues/3975)) ([e7d7d49](https://github.com/ueberdosis/tiptap/commit/e7d7d496376c8c11e24c342e20bd179a6ea7dcee))

# [2.1.0-rc.1](https://github.com/ueberdosis/tiptap/compare/v2.1.0-rc.0...v2.1.0-rc.1) (2023-04-12)

# [2.1.0-rc.0](https://github.com/ueberdosis/tiptap/compare/v2.0.2...v2.1.0-rc.0) (2023-04-05)

### Bug Fixes

- Update peerDependencies to fix lerna version tasks ([#3914](https://github.com/ueberdosis/tiptap/issues/3914)) ([0c1bba3](https://github.com/ueberdosis/tiptap/commit/0c1bba3137b535776bcef95ff3c55e13f5a2db46))

# [2.1.0-rc.12](https://github.com/ueberdosis/tiptap/compare/v2.1.0-rc.11...v2.1.0-rc.12) (2023-07-14)

**Note:** Version bump only for package @tiptap/extension-link

# [2.1.0-rc.11](https://github.com/ueberdosis/tiptap/compare/v2.1.0-rc.10...v2.1.0-rc.11) (2023-07-07)

**Note:** Version bump only for package @tiptap/extension-link

# [2.1.0-rc.10](https://github.com/ueberdosis/tiptap/compare/v2.1.0-rc.9...v2.1.0-rc.10) (2023-07-07)

### Bug Fixes

- do not use window.open for links in readonly mode ([#4073](https://github.com/ueberdosis/tiptap/issues/4073)) ([4bca77e](https://github.com/ueberdosis/tiptap/commit/4bca77e4e9c96596d584cf71b8d831dc2ab0a421))
- **extension-link:** fixes link going to wrong url ([#4078](https://github.com/ueberdosis/tiptap/issues/4078)) ([3053865](https://github.com/ueberdosis/tiptap/commit/30538654752ab3ded6e56c869745ccacc8cdeabc))
- **link:** Prevent auto-linking when typing URL inside inline code mark ([#4160](https://github.com/ueberdosis/tiptap/issues/4160)) ([b24df3a](https://github.com/ueberdosis/tiptap/commit/b24df3aa4c2f3fdb2ed6122d2d32fb7c4e07f2af))

# [2.1.0-rc.9](https://github.com/ueberdosis/tiptap/compare/v2.1.0-rc.8...v2.1.0-rc.9) (2023-06-15)

**Note:** Version bump only for package @tiptap/extension-link

# [2.1.0-rc.8](https://github.com/ueberdosis/tiptap/compare/v2.1.0-rc.7...v2.1.0-rc.8) (2023-05-25)

**Note:** Version bump only for package @tiptap/extension-link

# [2.1.0-rc.7](https://github.com/ueberdosis/tiptap/compare/v2.1.0-rc.6...v2.1.0-rc.7) (2023-05-25)

**Note:** Version bump only for package @tiptap/extension-link

# [2.1.0-rc.6](https://github.com/ueberdosis/tiptap/compare/v2.1.0-rc.5...v2.1.0-rc.6) (2023-05-25)

**Note:** Version bump only for package @tiptap/extension-link

# [2.1.0-rc.5](https://github.com/ueberdosis/tiptap/compare/v2.1.0-rc.4...v2.1.0-rc.5) (2023-05-25)

### Bug Fixes

- **extension-link:** fix paste handling ([d19267e](https://github.com/ueberdosis/tiptap/commit/d19267ecefabf08e4bd27c52424ed83991ce7270))

# [2.1.0-rc.4](https://github.com/ueberdosis/tiptap/compare/v2.1.0-rc.3...v2.1.0-rc.4) (2023-04-27)

### Bug Fixes

- **link:** fix links autolinking when not needed ([#3989](https://github.com/ueberdosis/tiptap/issues/3989)) ([71946c1](https://github.com/ueberdosis/tiptap/commit/71946c18accf8a2e8192951de870f84e25f58ed5))

# [2.1.0-rc.3](https://github.com/ueberdosis/tiptap/compare/v2.1.0-rc.2...v2.1.0-rc.3) (2023-04-26)

**Note:** Version bump only for package @tiptap/extension-link

# [2.1.0-rc.2](https://github.com/ueberdosis/tiptap/compare/v2.0.3...v2.1.0-rc.2) (2023-04-26)

### Bug Fixes

- **extension-link:** fix link not being kept when pasting url with link ([#3975](https://github.com/ueberdosis/tiptap/issues/3975)) ([e7d7d49](https://github.com/ueberdosis/tiptap/commit/e7d7d496376c8c11e24c342e20bd179a6ea7dcee))

# [2.1.0-rc.1](https://github.com/ueberdosis/tiptap/compare/v2.1.0-rc.0...v2.1.0-rc.1) (2023-04-12)

# [2.1.0-rc.0](https://github.com/ueberdosis/tiptap/compare/v2.0.2...v2.1.0-rc.0) (2023-04-05)

### Bug Fixes

- Update peerDependencies to fix lerna version tasks ([#3914](https://github.com/ueberdosis/tiptap/issues/3914)) ([0c1bba3](https://github.com/ueberdosis/tiptap/commit/0c1bba3137b535776bcef95ff3c55e13f5a2db46))

# [2.1.0-rc.1](https://github.com/ueberdosis/tiptap/compare/v2.1.0-rc.0...v2.1.0-rc.1) (2023-04-12)

**Note:** Version bump only for package @tiptap/extension-link

# [2.1.0-rc.0](https://github.com/ueberdosis/tiptap/compare/v2.0.2...v2.1.0-rc.0) (2023-04-05)

**Note:** Version bump only for package @tiptap/extension-link

## [2.0.3](https://github.com/ueberdosis/tiptap/compare/v2.0.2...v2.0.3) (2023-04-13)

**Note:** Version bump only for package @tiptap/extension-link

## [2.0.2](https://github.com/ueberdosis/tiptap/compare/v2.0.1...v2.0.2) (2023-04-03)

**Note:** Version bump only for package @tiptap/extension-link

## [2.0.1](https://github.com/ueberdosis/tiptap/compare/v2.0.0...v2.0.1) (2023-03-30)

### Bug Fixes

- Update peerDependencies to fix lerna version tasks ([#3914](https://github.com/ueberdosis/tiptap/issues/3914)) ([0534f76](https://github.com/ueberdosis/tiptap/commit/0534f76401bf5399c01ca7f39d87f7221d91b4f7))

# [2.0.0-beta.220](https://github.com/ueberdosis/tiptap/compare/v2.0.0-beta.219...v2.0.0-beta.220) (2023-02-28)

**Note:** Version bump only for package @tiptap/extension-link

# [2.0.0-beta.219](https://github.com/ueberdosis/tiptap/compare/v2.0.0-beta.218...v2.0.0-beta.219) (2023-02-27)

**Note:** Version bump only for package @tiptap/extension-link

# [2.0.0-beta.218](https://github.com/ueberdosis/tiptap/compare/v2.0.0-beta.217...v2.0.0-beta.218) (2023-02-18)

### Bug Fixes

- **extension-link:** Click handler opens selected link instead of clicked link ([#3732](https://github.com/ueberdosis/tiptap/issues/3732)) ([6997bca](https://github.com/ueberdosis/tiptap/commit/6997bcad6b60f78122c605656500c63c96ea2faa))

# [2.0.0-beta.217](https://github.com/ueberdosis/tiptap/compare/v2.0.0-beta.216...v2.0.0-beta.217) (2023-02-09)

**Note:** Version bump only for package @tiptap/extension-link

# [2.0.0-beta.216](https://github.com/ueberdosis/tiptap/compare/v2.0.0-beta.215...v2.0.0-beta.216) (2023-02-08)

**Note:** Version bump only for package @tiptap/extension-link

# [2.0.0-beta.215](https://github.com/ueberdosis/tiptap/compare/v2.0.0-beta.214...v2.0.0-beta.215) (2023-02-08)

### Bug Fixes

- fix builds including prosemirror ([a380ec4](https://github.com/ueberdosis/tiptap/commit/a380ec41d198ebacc80cea9e79b0a8aa3092618a))

# [2.0.0-beta.214](https://github.com/ueberdosis/tiptap/compare/v2.0.0-beta.213...v2.0.0-beta.214) (2023-02-08)

**Note:** Version bump only for package @tiptap/extension-link

# [2.0.0-beta.213](https://github.com/ueberdosis/tiptap/compare/v2.0.0-beta.212...v2.0.0-beta.213) (2023-02-07)

**Note:** Version bump only for package @tiptap/extension-link

# [2.0.0-beta.212](https://github.com/ueberdosis/tiptap/compare/v2.0.0-beta.211...v2.0.0-beta.212) (2023-02-03)

**Note:** Version bump only for package @tiptap/extension-link

# [2.0.0-beta.211](https://github.com/ueberdosis/tiptap/compare/v2.0.0-beta.210...v2.0.0-beta.211) (2023-02-02)

**Note:** Version bump only for package @tiptap/extension-link

# [2.0.0-beta.210](https://github.com/ueberdosis/tiptap/compare/v2.0.0-beta.209...v2.0.0-beta.210) (2023-02-02)

### Features

- **pm:** new prosemirror package for dependency resolving ([f387ad3](https://github.com/ueberdosis/tiptap/commit/f387ad3dd4c2b30eaea33fb0ba0b42e0cd39263b))

# [2.0.0-beta.209](https://github.com/ueberdosis/tiptap/compare/v2.0.0-beta.208...v2.0.0-beta.209) (2022-12-16)

**Note:** Version bump only for package @tiptap/extension-link

# [2.0.0-beta.208](https://github.com/ueberdosis/tiptap/compare/v2.0.0-beta.207...v2.0.0-beta.208) (2022-12-16)

**Note:** Version bump only for package @tiptap/extension-link

# [2.0.0-beta.207](https://github.com/ueberdosis/tiptap/compare/v2.0.0-beta.206...v2.0.0-beta.207) (2022-12-08)

**Note:** Version bump only for package @tiptap/extension-link

# [2.0.0-beta.206](https://github.com/ueberdosis/tiptap/compare/v2.0.0-beta.205...v2.0.0-beta.206) (2022-12-08)

**Note:** Version bump only for package @tiptap/extension-link

# [2.0.0-beta.205](https://github.com/ueberdosis/tiptap/compare/v2.0.0-beta.204...v2.0.0-beta.205) (2022-12-05)

### Bug Fixes

- **link:** allow to unset target attribute ([#3425](https://github.com/ueberdosis/tiptap/issues/3425)) ([1c3568d](https://github.com/ueberdosis/tiptap/commit/1c3568dcd978a7eb784cde69d4e9962f612cbe35)), closes [#3276](https://github.com/ueberdosis/tiptap/issues/3276)

# [2.0.0-beta.204](https://github.com/ueberdosis/tiptap/compare/v2.0.0-beta.203...v2.0.0-beta.204) (2022-11-25)

### Bug Fixes

- **core:** rename esm modules to esm.js ([c1a0c3a](https://github.com/ueberdosis/tiptap/commit/c1a0c3ae43baac9dd5ed90903d3a0d4eaeea7702))

# [2.0.0-beta.203](https://github.com/ueberdosis/tiptap/compare/v2.0.0-beta.202...v2.0.0-beta.203) (2022-11-24)

**Note:** Version bump only for package @tiptap/extension-link

# [2.0.0-beta.202](https://github.com/ueberdosis/tiptap/compare/v2.0.0-beta.201...v2.0.0-beta.202) (2022-11-04)

**Note:** Version bump only for package @tiptap/extension-link

# [2.0.0-beta.201](https://github.com/ueberdosis/tiptap/compare/v2.0.0-beta.200...v2.0.0-beta.201) (2022-11-04)

**Note:** Version bump only for package @tiptap/extension-link

# [2.0.0-beta.200](https://github.com/ueberdosis/tiptap/compare/v2.0.0-beta.199...v2.0.0-beta.200) (2022-11-04)

**Note:** Version bump only for package @tiptap/extension-link

# [2.0.0-beta.199](https://github.com/ueberdosis/tiptap/compare/v2.0.0-beta.198...v2.0.0-beta.199) (2022-09-30)

### Bug Fixes

- **extension/link:** :bug: fix last word value not being passed through when undefined ([#3258](https://github.com/ueberdosis/tiptap/issues/3258)) ([69923e2](https://github.com/ueberdosis/tiptap/commit/69923e2b0e1eff4e8bd6aab5f39c37f8ac8864cb))

# [2.0.0-beta.198](https://github.com/ueberdosis/tiptap/compare/v2.0.0-beta.197...v2.0.0-beta.198) (2022-09-29)

### Bug Fixes

- **link:** ensure text blocks exist before referencing them ([#3251](https://github.com/ueberdosis/tiptap/issues/3251)) ([539afce](https://github.com/ueberdosis/tiptap/commit/539afce4fd840941fc2335bf5843e6811b921674)), closes [#3250](https://github.com/ueberdosis/tiptap/issues/3250)

# [2.0.0-beta.197](https://github.com/ueberdosis/tiptap/compare/v2.0.0-beta.196...v2.0.0-beta.197) (2022-09-26)

**Note:** Version bump only for package @tiptap/extension-link

# [2.0.0-beta.196](https://github.com/ueberdosis/tiptap/compare/v2.0.0-beta.195...v2.0.0-beta.196) (2022-09-20)

### Bug Fixes

- **types:** fix link and table type errors ([#3208](https://github.com/ueberdosis/tiptap/issues/3208)) ([ae13cf6](https://github.com/ueberdosis/tiptap/commit/ae13cf61ad0ead942515d8c597f96a4b4d026412))

# [2.0.0-beta.195](https://github.com/ueberdosis/tiptap/compare/v2.0.0-beta.194...v2.0.0-beta.195) (2022-09-14)

**Note:** Version bump only for package @tiptap/extension-link

# [2.0.0-beta.194](https://github.com/ueberdosis/tiptap/compare/v2.0.0-beta.193...v2.0.0-beta.194) (2022-09-11)

**Note:** Version bump only for package @tiptap/extension-link

# [2.0.0-beta.43](https://github.com/ueberdosis/tiptap/compare/@tiptap/extension-link@2.0.0-beta.42...@tiptap/extension-link@2.0.0-beta.43) (2022-06-27)

**Note:** Version bump only for package @tiptap/extension-link

# [2.0.0-beta.42](https://github.com/ueberdosis/tiptap/compare/@tiptap/extension-link@2.0.0-beta.41...@tiptap/extension-link@2.0.0-beta.42) (2022-06-20)

**Note:** Version bump only for package @tiptap/extension-link

# [2.0.0-beta.41](https://github.com/ueberdosis/tiptap/compare/@tiptap/extension-link@2.0.0-beta.39...@tiptap/extension-link@2.0.0-beta.41) (2022-06-17)

### Reverts

- Revert "Publish" ([9c38d27](https://github.com/ueberdosis/tiptap/commit/9c38d2713e6feac5645ad9c1bfc57abdbf054576))

# [2.0.0-beta.39](https://github.com/ueberdosis/tiptap/compare/@tiptap/extension-link@2.0.0-beta.39...@tiptap/extension-link@2.0.0-beta.39) (2022-06-17)

### Reverts

- Revert "Publish" ([9c38d27](https://github.com/ueberdosis/tiptap/commit/9c38d2713e6feac5645ad9c1bfc57abdbf054576))

# [2.0.0-beta.38](https://github.com/ueberdosis/tiptap/compare/@tiptap/extension-link@2.0.0-beta.37...@tiptap/extension-link@2.0.0-beta.38) (2022-05-18)

### Bug Fixes

- **extension-link:** :bug: fix auto link validation not working on paste ([3a3eb53](https://github.com/ueberdosis/tiptap/commit/3a3eb5311c6fbf1c1000a099d21bb47c71370375))

### Features

- **extension-link:** :sparkles: add validate option to link extension ([23e67ad](https://github.com/ueberdosis/tiptap/commit/23e67adfa730df7364bc31220d0ed0e8ea522593)), closes [#2779](https://github.com/ueberdosis/tiptap/issues/2779)

# [2.0.0-beta.37](https://github.com/ueberdosis/tiptap/compare/@tiptap/extension-link@2.0.0-beta.36...@tiptap/extension-link@2.0.0-beta.37) (2022-04-27)

### Bug Fixes

- **extension-link:** restricts parsing `javascript:` pseudo-protocol ([947f311](https://github.com/ueberdosis/tiptap/commit/947f311c0ec9affdcaeb220d13d87c04c773f084))

# [2.0.0-beta.36](https://github.com/ueberdosis/tiptap/compare/@tiptap/extension-link@2.0.0-beta.35...@tiptap/extension-link@2.0.0-beta.36) (2022-01-20)

**Note:** Version bump only for package @tiptap/extension-link

# [2.0.0-beta.35](https://github.com/ueberdosis/tiptap/compare/@tiptap/extension-link@2.0.0-beta.34...@tiptap/extension-link@2.0.0-beta.35) (2022-01-07)

### Bug Fixes

- allow to remove autolinks with unsetLink ([ea10ffb](https://github.com/ueberdosis/tiptap/commit/ea10ffbc6a0f447c33680dcc6f6dc2fa6337c4c2))

# [2.0.0-beta.34](https://github.com/ueberdosis/tiptap/compare/@tiptap/extension-link@2.0.0-beta.33...@tiptap/extension-link@2.0.0-beta.34) (2022-01-04)

**Note:** Version bump only for package @tiptap/extension-link

# [2.0.0-beta.33](https://github.com/ueberdosis/tiptap/compare/@tiptap/extension-link@2.0.0-beta.32...@tiptap/extension-link@2.0.0-beta.33) (2021-12-06)

**Note:** Version bump only for package @tiptap/extension-link

# [2.0.0-beta.32](https://github.com/ueberdosis/tiptap/compare/@tiptap/extension-link@2.0.0-beta.31...@tiptap/extension-link@2.0.0-beta.32) (2021-12-03)

### Bug Fixes

- calculate correct autolink position when using leaf nodes in the same text block, fix [#2231](https://github.com/ueberdosis/tiptap/issues/2231) ([924b650](https://github.com/ueberdosis/tiptap/commit/924b6508f9211ba281b159676d4800748870b565))

# [2.0.0-beta.31](https://github.com/ueberdosis/tiptap/compare/@tiptap/extension-link@2.0.0-beta.30...@tiptap/extension-link@2.0.0-beta.31) (2021-12-03)

### Features

- Add support for autolink ([#2226](https://github.com/ueberdosis/tiptap/issues/2226)) ([3d68981](https://github.com/ueberdosis/tiptap/commit/3d68981b47d087fff40549d2143eb952fc9e0a50))

# [2.0.0-beta.30](https://github.com/ueberdosis/tiptap/compare/@tiptap/extension-link@2.0.0-beta.29...@tiptap/extension-link@2.0.0-beta.30) (2021-12-02)

**Note:** Version bump only for package @tiptap/extension-link

# [2.0.0-beta.29](https://github.com/ueberdosis/tiptap/compare/@tiptap/extension-link@2.0.0-beta.28...@tiptap/extension-link@2.0.0-beta.29) (2021-12-02)

### Bug Fixes

- remove some magic strings ([6c34dec](https://github.com/ueberdosis/tiptap/commit/6c34dec33ac39c9f037a0a72e4525f3fc6d422bf))

# [2.0.0-beta.28](https://github.com/ueberdosis/tiptap/compare/@tiptap/extension-link@2.0.0-beta.27...@tiptap/extension-link@2.0.0-beta.28) (2021-11-09)

**Note:** Version bump only for package @tiptap/extension-link

# [2.0.0-beta.27](https://github.com/ueberdosis/tiptap/compare/@tiptap/extension-link@2.0.0-beta.26...@tiptap/extension-link@2.0.0-beta.27) (2021-11-09)

**Note:** Version bump only for package @tiptap/extension-link

# [2.0.0-beta.26](https://github.com/ueberdosis/tiptap/compare/@tiptap/extension-link@2.0.0-beta.25...@tiptap/extension-link@2.0.0-beta.26) (2021-11-09)

**Note:** Version bump only for package @tiptap/extension-link

# [2.0.0-beta.25](https://github.com/ueberdosis/tiptap/compare/@tiptap/extension-link@2.0.0-beta.24...@tiptap/extension-link@2.0.0-beta.25) (2021-10-31)

**Note:** Version bump only for package @tiptap/extension-link

# [2.0.0-beta.24](https://github.com/ueberdosis/tiptap/compare/@tiptap/extension-link@2.0.0-beta.23...@tiptap/extension-link@2.0.0-beta.24) (2021-10-26)

**Note:** Version bump only for package @tiptap/extension-link

# [2.0.0-beta.23](https://github.com/ueberdosis/tiptap/compare/@tiptap/extension-link@2.0.0-beta.22...@tiptap/extension-link@2.0.0-beta.23) (2021-10-14)

**Note:** Version bump only for package @tiptap/extension-link

# [2.0.0-beta.22](https://github.com/ueberdosis/tiptap/compare/@tiptap/extension-link@2.0.0-beta.21...@tiptap/extension-link@2.0.0-beta.22) (2021-10-14)

**Note:** Version bump only for package @tiptap/extension-link

# [2.0.0-beta.21](https://github.com/ueberdosis/tiptap/compare/@tiptap/extension-link@2.0.0-beta.20...@tiptap/extension-link@2.0.0-beta.21) (2021-10-08)

### Features

- Integrate input rules and paste rules into the core ([#1997](https://github.com/ueberdosis/tiptap/issues/1997)) ([723b955](https://github.com/ueberdosis/tiptap/commit/723b955cecc5c92c8aad897ce16c60fb62976571))

# [2.0.0-beta.20](https://github.com/ueberdosis/tiptap/compare/@tiptap/extension-link@2.0.0-beta.19...@tiptap/extension-link@2.0.0-beta.20) (2021-09-08)

### Features

- add extendEmptyMarkRange option to mark commands ([#1859](https://github.com/ueberdosis/tiptap/issues/1859)) ([14e458e](https://github.com/ueberdosis/tiptap/commit/14e458ea7d7475a51ac00d6f67509dc769919d0b))

# [2.0.0-beta.19](https://github.com/ueberdosis/tiptap/compare/@tiptap/extension-link@2.0.0-beta.18...@tiptap/extension-link@2.0.0-beta.19) (2021-07-26)

**Note:** Version bump only for package @tiptap/extension-link

# [2.0.0-beta.18](https://github.com/ueberdosis/tiptap/compare/@tiptap/extension-link@2.0.0-beta.17...@tiptap/extension-link@2.0.0-beta.18) (2021-06-07)

**Note:** Version bump only for package @tiptap/extension-link

# [2.0.0-beta.17](https://github.com/ueberdosis/tiptap/compare/@tiptap/extension-link@2.0.0-beta.16...@tiptap/extension-link@2.0.0-beta.17) (2021-05-18)

**Note:** Version bump only for package @tiptap/extension-link

# [2.0.0-beta.16](https://github.com/ueberdosis/tiptap/compare/@tiptap/extension-link@2.0.0-beta.15...@tiptap/extension-link@2.0.0-beta.16) (2021-05-13)

**Note:** Version bump only for package @tiptap/extension-link

# [2.0.0-beta.15](https://github.com/ueberdosis/tiptap/compare/@tiptap/extension-link@2.0.0-beta.14...@tiptap/extension-link@2.0.0-beta.15) (2021-05-07)

### Features

- add editor.getAttributes, deprecate editor.getNodeAttributes and editor.getMarkAttributes ([072905c](https://github.com/ueberdosis/tiptap/commit/072905cb95e022a37f5bc937889999bfbb33ad88))

# [2.0.0-beta.14](https://github.com/ueberdosis/tiptap/compare/@tiptap/extension-link@2.0.0-beta.13...@tiptap/extension-link@2.0.0-beta.14) (2021-05-07)

### Bug Fixes

- fix a bug that messed up pasted link attributes, fix [#1284](https://github.com/ueberdosis/tiptap/issues/1284) ([7da647d](https://github.com/ueberdosis/tiptap/commit/7da647d99f1dcefabc653347a8e2abfae3bb972e))
- revert adding exports ([bc320d0](https://github.com/ueberdosis/tiptap/commit/bc320d0b4b80b0e37a7e47a56e0f6daec6e65d98))

# [2.0.0-beta.13](https://github.com/ueberdosis/tiptap/compare/@tiptap/extension-link@2.0.0-beta.12...@tiptap/extension-link@2.0.0-beta.13) (2021-05-06)

### Bug Fixes

- revert adding type: module ([f8d6475](https://github.com/ueberdosis/tiptap/commit/f8d6475e2151faea6f96baecdd6bd75880d50d2c))

# [2.0.0-beta.12](https://github.com/ueberdosis/tiptap/compare/@tiptap/extension-link@2.0.0-beta.11...@tiptap/extension-link@2.0.0-beta.12) (2021-05-06)

### Bug Fixes

- add exports to package.json ([1277fa4](https://github.com/ueberdosis/tiptap/commit/1277fa47151e9c039508cdb219bdd0ffe647f4ee))

# [2.0.0-beta.11](https://github.com/ueberdosis/tiptap/compare/@tiptap/extension-link@2.0.0-beta.10...@tiptap/extension-link@2.0.0-beta.11) (2021-05-06)

**Note:** Version bump only for package @tiptap/extension-link

# [2.0.0-beta.10](https://github.com/ueberdosis/tiptap/compare/@tiptap/extension-link@2.0.0-beta.9...@tiptap/extension-link@2.0.0-beta.10) (2021-05-05)

**Note:** Version bump only for package @tiptap/extension-link

# [2.0.0-beta.9](https://github.com/ueberdosis/tiptap/compare/@tiptap/extension-link@2.0.0-beta.8...@tiptap/extension-link@2.0.0-beta.9) (2021-05-05)

### Features

- add linkOnPaste option for adding a link to the current selection if the pasted content only contains an url, fix [#1210](https://github.com/ueberdosis/tiptap/issues/1210) ([9e9401e](https://github.com/ueberdosis/tiptap/commit/9e9401e68b79d34070fb79c4f356841fa19fe436))

# [2.0.0-beta.8](https://github.com/ueberdosis/tiptap/compare/@tiptap/extension-link@2.0.0-beta.7...@tiptap/extension-link@2.0.0-beta.8) (2021-04-23)

**Note:** Version bump only for package @tiptap/extension-link

# [2.0.0-beta.7](https://github.com/ueberdosis/tiptap/compare/@tiptap/extension-link@2.0.0-beta.6...@tiptap/extension-link@2.0.0-beta.7) (2021-04-22)

**Note:** Version bump only for package @tiptap/extension-link

# [2.0.0-beta.6](https://github.com/ueberdosis/tiptap/compare/@tiptap/extension-link@2.0.0-beta.5...@tiptap/extension-link@2.0.0-beta.6) (2021-04-21)

**Note:** Version bump only for package @tiptap/extension-link

# [2.0.0-beta.5](https://github.com/ueberdosis/tiptap/compare/@tiptap/extension-link@2.0.0-beta.4...@tiptap/extension-link@2.0.0-beta.5) (2021-04-16)

**Note:** Version bump only for package @tiptap/extension-link

# [2.0.0-beta.4](https://github.com/ueberdosis/tiptap/compare/@tiptap/extension-link@2.0.0-beta.3...@tiptap/extension-link@2.0.0-beta.4) (2021-04-15)

**Note:** Version bump only for package @tiptap/extension-link

# [2.0.0-beta.3](https://github.com/ueberdosis/tiptap/compare/@tiptap/extension-link@2.0.0-beta.2...@tiptap/extension-link@2.0.0-beta.3) (2021-04-11)

### Bug Fixes

- fix a bug in link click handler, where we can’t click on text selections. fix [#263](https://github.com/ueberdosis/tiptap/issues/263) ([33c30c0](https://github.com/ueberdosis/tiptap/commit/33c30c0d6df66190fd1d5073ccc43b1020b517f9))

# [2.0.0-beta.2](https://github.com/ueberdosis/tiptap/compare/@tiptap/extension-link@2.0.0-beta.1...@tiptap/extension-link@2.0.0-beta.2) (2021-04-07)

### Features

- add priority option to extensions ([bb1ae65](https://github.com/ueberdosis/tiptap/commit/bb1ae659a463e97a7ada15af711347b5c004897a))

# [2.0.0-beta.1](https://github.com/ueberdosis/tiptap/compare/@tiptap/extension-link@2.0.0-alpha.11...@tiptap/extension-link@2.0.0-beta.1) (2021-03-05)

**Note:** Version bump only for package @tiptap/extension-link

# [2.0.0-alpha.11](https://github.com/ueberdosis/tiptap/compare/@tiptap/extension-link@2.0.0-alpha.10...@tiptap/extension-link@2.0.0-alpha.11) (2021-02-16)

**Note:** Version bump only for package @tiptap/extension-link

# [2.0.0-alpha.10](https://github.com/ueberdosis/tiptap/compare/@tiptap/extension-link@2.0.0-alpha.9...@tiptap/extension-link@2.0.0-alpha.10) (2021-02-07)

**Note:** Version bump only for package @tiptap/extension-link

# [2.0.0-alpha.9](https://github.com/ueberdosis/tiptap/compare/@tiptap/extension-link@2.0.0-alpha.8...@tiptap/extension-link@2.0.0-alpha.9) (2021-02-05)

**Note:** Version bump only for package @tiptap/extension-link

# [2.0.0-alpha.8](https://github.com/ueberdosis/tiptap/compare/@tiptap/extension-link@2.0.0-alpha.7...@tiptap/extension-link@2.0.0-alpha.8) (2021-01-29)

**Note:** Version bump only for package @tiptap/extension-link

# [2.0.0-alpha.7](https://github.com/ueberdosis/tiptap/compare/@tiptap/extension-link@2.0.0-alpha.6...@tiptap/extension-link@2.0.0-alpha.7) (2021-01-29)

**Note:** Version bump only for package @tiptap/extension-link

# [2.0.0-alpha.6](https://github.com/ueberdosis/tiptap/compare/@tiptap/extension-link@2.0.0-alpha.5...@tiptap/extension-link@2.0.0-alpha.6) (2021-01-28)

**Note:** Version bump only for package @tiptap/extension-link

# [2.0.0-alpha.5](https://github.com/ueberdosis/tiptap/compare/@tiptap/extension-link@2.0.0-alpha.4...@tiptap/extension-link@2.0.0-alpha.5) (2020-12-18)

**Note:** Version bump only for package @tiptap/extension-link

# [2.0.0-alpha.4](https://github.com/ueberdosis/tiptap/compare/@tiptap/extension-link@2.0.0-alpha.3...@tiptap/extension-link@2.0.0-alpha.4) (2020-12-02)

**Note:** Version bump only for package @tiptap/extension-link

# [2.0.0-alpha.3](https://github.com/ueberdosis/tiptap/compare/@tiptap/extension-link@2.0.0-alpha.2...@tiptap/extension-link@2.0.0-alpha.3) (2020-11-19)

**Note:** Version bump only for package @tiptap/extension-link

# [2.0.0-alpha.2](https://github.com/ueberdosis/tiptap/compare/@tiptap/extension-link@2.0.0-alpha.1...@tiptap/extension-link@2.0.0-alpha.2) (2020-11-19)

**Note:** Version bump only for package @tiptap/extension-link

# [2.0.0-alpha.1](https://github.com/ueberdosis/tiptap/compare/@tiptap/extension-link@1.0.0-alpha.2...@tiptap/extension-link@2.0.0-alpha.1) (2020-11-18)

**Note:** Version bump only for package @tiptap/extension-link

# [1.0.0-alpha.2](https://github.com/ueberdosis/tiptap/compare/@tiptap/extension-link@1.0.0-alpha.1...@tiptap/extension-link@1.0.0-alpha.2) (2020-11-16)

**Note:** Version bump only for package @tiptap/extension-link

# 1.0.0-alpha.1 (2020-11-16)

### Reverts

- Revert "use global namespace" ([0c9ce26](https://github.com/ueberdosis/tiptap/commit/0c9ce26c02c07d88a757c01b0a9d7f9e2b0b7502))<|MERGE_RESOLUTION|>--- conflicted
+++ resolved
@@ -1,50 +1,6 @@
 # Change Log
 
-<<<<<<< HEAD
 ## 3.0.0-next.6
-=======
-## 2.11.6
-
-## 2.11.5
-
-## 2.11.4
-
-### Patch Changes
-
-- bce96a6: Added support for numbers in email addresses.
-
-## 2.11.3
-
-## 2.11.2
-
-## 2.11.1
-
-## 2.11.0
-
-### Patch Changes
-
-- 2acf260: fixes #5679 - perform string sanitization to remove unwanted "object replacement characters" from the before performing link detection
-
-## 2.10.4
-
-### Patch Changes
-
-- 1c2fefe: Added checks for allowed protocols in link commands & exported isValidUri helper for manual checks outside of the extension
-
-## 2.10.3
-
-## 2.10.2
-
-## 2.10.1
-
-## 2.10.0
-
-### Patch Changes
-
-- 7619215: The link extension's `validate` option now applies to both auto-linking and XSS mitigation. While, the new `shouldAutoLink` option is used to disable auto linking on an otherwise valid url.
-
-## 2.9.1
->>>>>>> ce02ce14
 
 ### Major Changes
 
@@ -53,14 +9,6 @@
 ## 3.0.0-next.5
 
 ## 3.0.0-next.4
-
-## 2.11.4
-
-### Patch Changes
-
-- bce96a6: Added support for numbers in email addresses.
-
-## 2.11.3
 
 ## 3.0.0-next.3
 
@@ -90,6 +38,18 @@
 - Updated dependencies [0ec0af6]
   - @tiptap/core@3.0.0-next.0
   - @tiptap/pm@3.0.0-next.0
+
+## 2.11.6
+
+## 2.11.5
+
+## 2.11.4
+
+### Patch Changes
+
+- bce96a6: Added support for numbers in email addresses.
+
+## 2.11.3
 
 ## 2.5.8
 
