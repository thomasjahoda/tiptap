--- conflicted
+++ resolved
@@ -1,6 +1,5 @@
 # @tiptap/extension-details
 
-<<<<<<< HEAD
 ## 3.0.0-beta.17
 
 ### Patch Changes
@@ -89,9 +88,8 @@
 - @tiptap/core@3.0.0-beta.10
 - @tiptap/extension-text-style@3.0.0-beta.10
 - @tiptap/pm@3.0.0-beta.10
-=======
+
 ## 2.23.0
->>>>>>> 02d79bd8
 
 ## 2.22.3
 
