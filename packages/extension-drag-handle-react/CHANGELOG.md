--- conflicted
+++ resolved
@@ -1,6 +1,5 @@
 # @tiptap/extension-drag-handle-react
 
-<<<<<<< HEAD
 ## 3.0.0-beta.17
 
 ### Patch Changes
@@ -89,9 +88,8 @@
   - @tiptap/extension-drag-handle@3.0.0-beta.10
   - @tiptap/pm@3.0.0-beta.10
   - @tiptap/react@3.0.0-beta.10
-=======
+
 ## 2.23.0
->>>>>>> 02d79bd8
 
 ## 2.22.3
 
