import type { Editor } from '@tiptap/core'
import deepEqual from 'fast-deep-equal/es6/react'
import {
<<<<<<< HEAD
  useDebugValue, useLayoutEffect, useState,
=======
  useDebugValue, useEffect, useLayoutEffect, useState,
>>>>>>> a0d2f280
} from 'react'
import { useSyncExternalStoreWithSelector } from 'use-sync-external-store/shim/with-selector'

const useIsomorphicLayoutEffect = typeof window !== 'undefined' ? useLayoutEffect : useEffect

export type EditorStateSnapshot<TEditor extends Editor | null = Editor | null> = {
  editor: TEditor;
  transactionNumber: number;
};

export type UseEditorStateOptions<
  TSelectorResult,
  TEditor extends Editor | null = Editor | null,
> = {
  /**
   * The editor instance.
   */
  editor: TEditor;
  /**
   * A selector function to determine the value to compare for re-rendering.
   */
  selector: (context: EditorStateSnapshot<TEditor>) => TSelectorResult;
  /**
   * A custom equality function to determine if the editor should re-render.
   * @default `deepEqual` from `fast-deep-equal`
   */
  equalityFn?: (a: TSelectorResult, b: TSelectorResult | null) => boolean;
};

/**
 * To synchronize the editor instance with the component state,
 * we need to create a separate instance that is not affected by the component re-renders.
 */
class EditorStateManager<TEditor extends Editor | null = Editor | null> {
  private transactionNumber = 0

  private lastTransactionNumber = 0

  private lastSnapshot: EditorStateSnapshot<TEditor>

  private editor: TEditor

  private subscribers = new Set<() => void>()

  constructor(initialEditor: TEditor) {
    this.editor = initialEditor
    this.lastSnapshot = { editor: initialEditor, transactionNumber: 0 }

    this.getSnapshot = this.getSnapshot.bind(this)
    this.getServerSnapshot = this.getServerSnapshot.bind(this)
    this.watch = this.watch.bind(this)
    this.subscribe = this.subscribe.bind(this)
  }

  /**
   * Get the current editor instance.
   */
  getSnapshot(): EditorStateSnapshot<TEditor> {
    if (this.transactionNumber === this.lastTransactionNumber) {
      return this.lastSnapshot
    }
    this.lastTransactionNumber = this.transactionNumber
    this.lastSnapshot = { editor: this.editor, transactionNumber: this.transactionNumber }
    return this.lastSnapshot
  }

  /**
   * Always disable the editor on the server-side.
   */
  getServerSnapshot(): EditorStateSnapshot<null> {
    return { editor: null, transactionNumber: 0 }
  }

  /**
   * Subscribe to the editor instance's changes.
   */
  subscribe(callback: () => void): () => void {
    this.subscribers.add(callback)
    return () => {
      this.subscribers.delete(callback)
    }
  }

  /**
   * Watch the editor instance for changes.
   */
  watch(nextEditor: Editor | null): undefined | (() => void) {
    this.editor = nextEditor as TEditor

    if (this.editor) {
      /**
       * This will force a re-render when the editor state changes.
       * This is to support things like `editor.can().toggleBold()` in components that `useEditor`.
       * This could be more efficient, but it's a good trade-off for now.
       */
      const fn = () => {
        this.transactionNumber += 1
        this.subscribers.forEach(callback => callback())
      }

      const currentEditor = this.editor

      currentEditor.on('transaction', fn)
      return () => {
        currentEditor.off('transaction', fn)
      }
    }

    return undefined
  }
}

/**
 * This hook allows you to watch for changes on the editor instance.
 * It will allow you to select a part of the editor state and re-render the component when it changes.
 * @example
 * ```tsx
 * const editor = useEditor({...options})
 * const { currentSelection } = useEditorState({
 *  editor,
 *  selector: snapshot => ({ currentSelection: snapshot.editor.state.selection }),
 * })
 */
export function useEditorState<TSelectorResult>(
  options: UseEditorStateOptions<TSelectorResult, Editor>
): TSelectorResult;
/**
 * This hook allows you to watch for changes on the editor instance.
 * It will allow you to select a part of the editor state and re-render the component when it changes.
 * @example
 * ```tsx
 * const editor = useEditor({...options})
 * const { currentSelection } = useEditorState({
 *  editor,
 *  selector: snapshot => ({ currentSelection: snapshot.editor.state.selection }),
 * })
 */
export function useEditorState<TSelectorResult>(
  options: UseEditorStateOptions<TSelectorResult, Editor | null>
): TSelectorResult | null;

/**
 * This hook allows you to watch for changes on the editor instance.
 * It will allow you to select a part of the editor state and re-render the component when it changes.
 * @example
 * ```tsx
 * const editor = useEditor({...options})
 * const { currentSelection } = useEditorState({
 *  editor,
 *  selector: snapshot => ({ currentSelection: snapshot.editor.state.selection }),
 * })
 */
export function useEditorState<TSelectorResult>(
  options: UseEditorStateOptions<TSelectorResult, Editor> | UseEditorStateOptions<TSelectorResult, Editor | null>,
): TSelectorResult | null {
  const [editorStateManager] = useState(() => new EditorStateManager(options.editor))

  // Using the `useSyncExternalStore` hook to sync the editor instance with the component state
  const selectedState = useSyncExternalStoreWithSelector(
    editorStateManager.subscribe,
    editorStateManager.getSnapshot,
    editorStateManager.getServerSnapshot,
    options.selector as UseEditorStateOptions<TSelectorResult, Editor | null>['selector'],
    options.equalityFn ?? deepEqual,
  )

<<<<<<< HEAD
  useLayoutEffect(() => {
=======
  useIsomorphicLayoutEffect(() => {
>>>>>>> a0d2f280
    return editorStateManager.watch(options.editor)
  }, [options.editor, editorStateManager])

  useDebugValue(selectedState)

  return selectedState
}<|MERGE_RESOLUTION|>--- conflicted
+++ resolved
@@ -1,11 +1,7 @@
 import type { Editor } from '@tiptap/core'
 import deepEqual from 'fast-deep-equal/es6/react'
 import {
-<<<<<<< HEAD
-  useDebugValue, useLayoutEffect, useState,
-=======
   useDebugValue, useEffect, useLayoutEffect, useState,
->>>>>>> a0d2f280
 } from 'react'
 import { useSyncExternalStoreWithSelector } from 'use-sync-external-store/shim/with-selector'
 
@@ -172,11 +168,7 @@
     options.equalityFn ?? deepEqual,
   )
 
-<<<<<<< HEAD
-  useLayoutEffect(() => {
-=======
   useIsomorphicLayoutEffect(() => {
->>>>>>> a0d2f280
     return editorStateManager.watch(options.editor)
   }, [options.editor, editorStateManager])
 
