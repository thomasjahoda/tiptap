--- conflicted
+++ resolved
@@ -1,51 +1,6 @@
 # Change Log
 
-<<<<<<< HEAD
 ## 3.0.0-next.6
-=======
-## 2.11.6
-
-## 2.11.5
-
-## 2.11.4
-
-## 2.11.3
-
-## 2.11.2
-
-## 2.11.1
-
-## 2.11.0
-
-### Patch Changes
-
-- f79c05e: Update inline code formatting for text enclosed in backticks
-- b08c94c: Implement `inputRegex` and `pasteRegex` while avoiding lookbehind for compatibility with safari versions older than 16.4
-
-## 2.10.4
-
-## 2.10.3
-
-### Patch Changes
-
-- c0615b9: Update inline code formatting for text enclosed in backticks
-
-## 2.10.2
-
-## 2.10.1
-
-## 2.10.0
-
-## 2.9.1
-
-## 2.9.0
-
-## 2.8.0
-
-### Minor Changes
-
-- 6834a7f: Bundling of packages no longer includes tiptap dependency type definitions
->>>>>>> ce02ce14
 
 ### Major Changes
 
@@ -54,10 +9,6 @@
 ## 3.0.0-next.5
 
 ## 3.0.0-next.4
-
-## 2.11.4
-
-## 2.11.3
 
 ## 3.0.0-next.3
 
@@ -85,6 +36,14 @@
 
 - Updated dependencies [0ec0af6]
   - @tiptap/core@3.0.0-next.0
+
+## 2.11.6
+
+## 2.11.5
+
+## 2.11.4
+
+## 2.11.3
 
 ## 2.5.8
 
