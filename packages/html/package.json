--- conflicted
+++ resolved
@@ -1,11 +1,7 @@
 {
   "name": "@tiptap/html",
   "description": "utility package to render tiptap JSON as HTML",
-<<<<<<< HEAD
   "version": "3.0.0-next.1",
-=======
-  "version": "2.7.2",
->>>>>>> 112d1495
   "homepage": "https://tiptap.dev",
   "keywords": [
     "tiptap",
@@ -32,21 +28,12 @@
     "dist"
   ],
   "devDependencies": {
-<<<<<<< HEAD
     "@tiptap/core": "^3.0.0-next.1",
     "@tiptap/pm": "^3.0.0-next.1"
   },
   "peerDependencies": {
     "@tiptap/core": "^3.0.0-next.1",
     "@tiptap/pm": "^3.0.0-next.1"
-=======
-    "@tiptap/core": "^2.7.2",
-    "@tiptap/pm": "^2.7.2"
-  },
-  "peerDependencies": {
-    "@tiptap/core": "^2.7.0",
-    "@tiptap/pm": "^2.7.0"
->>>>>>> 112d1495
   },
   "dependencies": {
     "zeed-dom": "^0.15.1"
