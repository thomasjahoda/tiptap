# Change Log

<<<<<<< HEAD
## 3.0.0-next.6
=======
## 2.11.6

## 2.11.5

## 2.11.4

## 2.11.3

## 2.11.2

## 2.11.1

## 2.11.0

## 2.10.4

## 2.10.3

## 2.10.2

## 2.10.1
>>>>>>> ce02ce14

### Major Changes

- a92f4a6: We are now building packages with tsup which does not support UMD builds, please repackage if you require UMD builds
- bf040b9: Replace `zeed-dom` with `happy-dom-without-node` for broader compatibility of the HTML parser. The only difference you should see is that `happy-dom-without-node` will output `xmlns="http://www.w3.org/1999/xhtml"` on root elements, which makes it compliant with the HTML5 specification.

## 3.0.0-next.5

## 3.0.0-next.4

## 2.11.4

## 2.11.3

### Major Changes

- bf040b9: Replace `zeed-dom` with `happy-dom-without-node` for broader compatibility of the HTML parser. The only difference you should see is that `happy-dom-without-node` will output `xmlns="http://www.w3.org/1999/xhtml"` on root elements, which makes it compliant with the HTML5 specification.

## 3.0.0-next.3

## 3.0.0-next.2

## 3.0.0-next.1

### Major Changes

- a92f4a6: We are now building packages with tsup which does not support UMD builds, please repackage if you require UMD builds

### Patch Changes

- Updated dependencies [a92f4a6]
- Updated dependencies [da76972]
  - @tiptap/core@3.0.0-next.1
  - @tiptap/pm@3.0.0-next.1

## 3.0.0-next.0

### Patch Changes

- Updated dependencies [0ec0af6]
  - @tiptap/core@3.0.0-next.0
  - @tiptap/pm@3.0.0-next.0

## 2.5.8

### Patch Changes

- Updated dependencies [a08bf85]
  - @tiptap/core@2.5.8
  - @tiptap/pm@2.5.8

## 2.5.7

### Patch Changes

- Updated dependencies [b012471]
- Updated dependencies [cc3497e]
  - @tiptap/core@2.5.7
  - @tiptap/pm@2.5.7

## 2.5.6

### Patch Changes

- Updated dependencies [b5c1b32]
- Updated dependencies [618bca9]
- Updated dependencies [35682d1]
- Updated dependencies [2104f0f]
  - @tiptap/pm@2.5.6
  - @tiptap/core@2.5.6

## 2.5.5

### Patch Changes

- Updated dependencies [4cca382]
- Updated dependencies [3b67e8a]
  - @tiptap/core@2.5.5
  - @tiptap/pm@2.5.5

## 2.5.4

### Patch Changes

- dd7f9ac: There was an issue with the cjs bundling of packages and default exports, now we resolve default exports in legacy compatible way
- Updated dependencies [dd7f9ac]
  - @tiptap/core@2.5.4
  - @tiptap/pm@2.5.4

## 2.5.3

### Patch Changes

- @tiptap/core@2.5.3
- @tiptap/pm@2.5.3

## 2.5.2

### Patch Changes

- Updated dependencies [07f4c03]
  - @tiptap/core@2.5.2
  - @tiptap/pm@2.5.2

## 2.5.1

### Patch Changes

- @tiptap/core@2.5.1
- @tiptap/pm@2.5.1

## 2.5.0

### Patch Changes

- Updated dependencies [fb45149]
- Updated dependencies [fb45149]
- Updated dependencies [fb45149]
- Updated dependencies [fb45149]
  - @tiptap/core@2.5.0
  - @tiptap/pm@2.5.0

## 2.5.0-pre.16

### Patch Changes

- @tiptap/core@2.5.0-pre.16
- @tiptap/pm@2.5.0-pre.16

## 2.5.0-pre.15

### Patch Changes

- @tiptap/core@2.5.0-pre.15
- @tiptap/pm@2.5.0-pre.15

## 2.5.0-pre.14

### Patch Changes

- @tiptap/core@2.5.0-pre.14
- @tiptap/pm@2.5.0-pre.14

## 2.5.0-pre.13

### Patch Changes

- Updated dependencies [74a37ff]
  - @tiptap/core@2.5.0-pre.13
  - @tiptap/pm@2.5.0-pre.13

## 2.5.0-pre.12

### Patch Changes

- Updated dependencies [74a37ff]
  - @tiptap/core@2.5.0-pre.12
  - @tiptap/pm@2.5.0-pre.12

## 2.5.0-pre.11

### Patch Changes

- Updated dependencies [74a37ff]
  - @tiptap/core@2.5.0-pre.11
  - @tiptap/pm@2.5.0-pre.11

## 2.5.0-pre.10

### Patch Changes

- Updated dependencies [74a37ff]
  - @tiptap/core@2.5.0-pre.10
  - @tiptap/pm@2.5.0-pre.10

## 2.5.0-pre.9

### Patch Changes

- Updated dependencies [14a00f4]
  - @tiptap/core@2.5.0-pre.9
  - @tiptap/pm@2.5.0-pre.9

## 2.5.0-pre.8

### Patch Changes

- Updated dependencies [509676e]
  - @tiptap/core@2.5.0-pre.8
  - @tiptap/pm@2.5.0-pre.8

## 2.5.0-pre.7

### Patch Changes

- @tiptap/core@2.5.0-pre.7
- @tiptap/pm@2.5.0-pre.7

All notable changes to this project will be documented in this file.
See [Conventional Commits](https://conventionalcommits.org) for commit guidelines.

# [2.4.0](https://github.com/ueberdosis/tiptap/compare/v2.3.2...v2.4.0) (2024-05-14)

### Features

- added jsdocs ([#4356](https://github.com/ueberdosis/tiptap/issues/4356)) ([b941eea](https://github.com/ueberdosis/tiptap/commit/b941eea6daba09d48a5d18ccc1b9a1d84b2249dd))

## [2.3.2](https://github.com/ueberdosis/tiptap/compare/v2.3.1...v2.3.2) (2024-05-08)

**Note:** Version bump only for package @tiptap/html

## [2.3.1](https://github.com/ueberdosis/tiptap/compare/v2.3.0...v2.3.1) (2024-04-30)

**Note:** Version bump only for package @tiptap/html

# [2.3.0](https://github.com/ueberdosis/tiptap/compare/v2.2.6...v2.3.0) (2024-04-09)

**Note:** Version bump only for package @tiptap/html

## [2.2.6](https://github.com/ueberdosis/tiptap/compare/v2.2.5...v2.2.6) (2024-04-06)

**Note:** Version bump only for package @tiptap/html

## [2.2.5](https://github.com/ueberdosis/tiptap/compare/v2.2.4...v2.2.5) (2024-04-05)

**Note:** Version bump only for package @tiptap/html

## [2.2.4](https://github.com/ueberdosis/tiptap/compare/v2.2.3...v2.2.4) (2024-02-23)

**Note:** Version bump only for package @tiptap/html

## [2.2.3](https://github.com/ueberdosis/tiptap/compare/v2.2.2...v2.2.3) (2024-02-15)

**Note:** Version bump only for package @tiptap/html

## [2.2.2](https://github.com/ueberdosis/tiptap/compare/v2.2.1...v2.2.2) (2024-02-07)

**Note:** Version bump only for package @tiptap/html

## [2.2.1](https://github.com/ueberdosis/tiptap/compare/v2.2.0...v2.2.1) (2024-01-31)

**Note:** Version bump only for package @tiptap/html

# [2.2.0](https://github.com/ueberdosis/tiptap/compare/v2.1.16...v2.2.0) (2024-01-29)

# [2.2.0-rc.8](https://github.com/ueberdosis/tiptap/compare/v2.1.14...v2.2.0-rc.8) (2024-01-08)

# [2.2.0-rc.7](https://github.com/ueberdosis/tiptap/compare/v2.2.0-rc.6...v2.2.0-rc.7) (2023-11-27)

# [2.2.0-rc.6](https://github.com/ueberdosis/tiptap/compare/v2.2.0-rc.5...v2.2.0-rc.6) (2023-11-23)

# [2.2.0-rc.4](https://github.com/ueberdosis/tiptap/compare/v2.1.11...v2.2.0-rc.4) (2023-10-10)

# [2.2.0-rc.3](https://github.com/ueberdosis/tiptap/compare/v2.2.0-rc.2...v2.2.0-rc.3) (2023-08-18)

# [2.2.0-rc.1](https://github.com/ueberdosis/tiptap/compare/v2.2.0-rc.0...v2.2.0-rc.1) (2023-08-18)

# [2.2.0-rc.0](https://github.com/ueberdosis/tiptap/compare/v2.1.5...v2.2.0-rc.0) (2023-08-18)

**Note:** Version bump only for package @tiptap/html

## [2.1.16](https://github.com/ueberdosis/tiptap/compare/v2.1.15...v2.1.16) (2024-01-10)

**Note:** Version bump only for package @tiptap/html

## [2.1.15](https://github.com/ueberdosis/tiptap/compare/v2.1.14...v2.1.15) (2024-01-08)

**Note:** Version bump only for package @tiptap/html

## [2.1.14](https://github.com/ueberdosis/tiptap/compare/v2.1.13...v2.1.14) (2024-01-08)

**Note:** Version bump only for package @tiptap/html

## [2.1.13](https://github.com/ueberdosis/tiptap/compare/v2.1.12...v2.1.13) (2023-11-30)

**Note:** Version bump only for package @tiptap/html

## [2.1.12](https://github.com/ueberdosis/tiptap/compare/v2.1.11...v2.1.12) (2023-10-11)

**Note:** Version bump only for package @tiptap/html

## [2.1.11](https://github.com/ueberdosis/tiptap/compare/v2.1.10...v2.1.11) (2023-09-20)

### Reverts

- Revert "v2.2.11" ([6aa755a](https://github.com/ueberdosis/tiptap/commit/6aa755a04b9955fc175c7ab33dee527d0d5deef0))

## [2.1.10](https://github.com/ueberdosis/tiptap/compare/v2.1.9...v2.1.10) (2023-09-15)

**Note:** Version bump only for package @tiptap/html

## [2.1.9](https://github.com/ueberdosis/tiptap/compare/v2.1.8...v2.1.9) (2023-09-14)

**Note:** Version bump only for package @tiptap/html

## [2.1.8](https://github.com/ueberdosis/tiptap/compare/v2.1.7...v2.1.8) (2023-09-04)

**Note:** Version bump only for package @tiptap/html

## [2.1.7](https://github.com/ueberdosis/tiptap/compare/v2.1.6...v2.1.7) (2023-09-04)

**Note:** Version bump only for package @tiptap/html

## [2.1.6](https://github.com/ueberdosis/tiptap/compare/v2.1.5...v2.1.6) (2023-08-18)

**Note:** Version bump only for package @tiptap/html

## [2.1.5](https://github.com/ueberdosis/tiptap/compare/v2.1.4...v2.1.5) (2023-08-18)

**Note:** Version bump only for package @tiptap/html

## [2.1.4](https://github.com/ueberdosis/tiptap/compare/v2.1.3...v2.1.4) (2023-08-18)

**Note:** Version bump only for package @tiptap/html

## [2.1.3](https://github.com/ueberdosis/tiptap/compare/v2.1.2...v2.1.3) (2023-08-18)

**Note:** Version bump only for package @tiptap/html

## [2.1.2](https://github.com/ueberdosis/tiptap/compare/v2.1.1...v2.1.2) (2023-08-17)

**Note:** Version bump only for package @tiptap/html

## [2.1.1](https://github.com/ueberdosis/tiptap/compare/v2.1.0...v2.1.1) (2023-08-16)

**Note:** Version bump only for package @tiptap/html

# [2.1.0](https://github.com/ueberdosis/tiptap/compare/v2.1.0-rc.14...v2.1.0) (2023-08-16)

**Note:** Version bump only for package @tiptap/html

# [2.1.0-rc.14](https://github.com/ueberdosis/tiptap/compare/v2.1.0-rc.13...v2.1.0-rc.14) (2023-08-11)

**Note:** Version bump only for package @tiptap/html

# [2.1.0-rc.13](https://github.com/ueberdosis/tiptap/compare/v2.0.4...v2.1.0-rc.13) (2023-08-11)

# [2.1.0-rc.12](https://github.com/ueberdosis/tiptap/compare/v2.1.0-rc.11...v2.1.0-rc.12) (2023-07-14)

# [2.1.0-rc.11](https://github.com/ueberdosis/tiptap/compare/v2.1.0-rc.10...v2.1.0-rc.11) (2023-07-07)

# [2.1.0-rc.10](https://github.com/ueberdosis/tiptap/compare/v2.1.0-rc.9...v2.1.0-rc.10) (2023-07-07)

# [2.1.0-rc.9](https://github.com/ueberdosis/tiptap/compare/v2.1.0-rc.8...v2.1.0-rc.9) (2023-06-15)

# [2.1.0-rc.8](https://github.com/ueberdosis/tiptap/compare/v2.1.0-rc.7...v2.1.0-rc.8) (2023-05-25)

# [2.1.0-rc.5](https://github.com/ueberdosis/tiptap/compare/v2.1.0-rc.4...v2.1.0-rc.5) (2023-05-25)

# [2.1.0-rc.4](https://github.com/ueberdosis/tiptap/compare/v2.1.0-rc.3...v2.1.0-rc.4) (2023-04-27)

# [2.1.0-rc.3](https://github.com/ueberdosis/tiptap/compare/v2.1.0-rc.2...v2.1.0-rc.3) (2023-04-26)

# [2.1.0-rc.2](https://github.com/ueberdosis/tiptap/compare/v2.0.3...v2.1.0-rc.2) (2023-04-26)

# [2.1.0-rc.1](https://github.com/ueberdosis/tiptap/compare/v2.1.0-rc.0...v2.1.0-rc.1) (2023-04-12)

# [2.1.0-rc.0](https://github.com/ueberdosis/tiptap/compare/v2.0.2...v2.1.0-rc.0) (2023-04-05)

### Bug Fixes

- Update peerDependencies to fix lerna version tasks ([#3914](https://github.com/ueberdosis/tiptap/issues/3914)) ([0c1bba3](https://github.com/ueberdosis/tiptap/commit/0c1bba3137b535776bcef95ff3c55e13f5a2db46))

# [2.1.0-rc.12](https://github.com/ueberdosis/tiptap/compare/v2.1.0-rc.11...v2.1.0-rc.12) (2023-07-14)

**Note:** Version bump only for package @tiptap/html

# [2.1.0-rc.11](https://github.com/ueberdosis/tiptap/compare/v2.1.0-rc.10...v2.1.0-rc.11) (2023-07-07)

**Note:** Version bump only for package @tiptap/html

# [2.1.0-rc.10](https://github.com/ueberdosis/tiptap/compare/v2.1.0-rc.9...v2.1.0-rc.10) (2023-07-07)

**Note:** Version bump only for package @tiptap/html

# [2.1.0-rc.9](https://github.com/ueberdosis/tiptap/compare/v2.1.0-rc.8...v2.1.0-rc.9) (2023-06-15)

**Note:** Version bump only for package @tiptap/html

# [2.1.0-rc.8](https://github.com/ueberdosis/tiptap/compare/v2.1.0-rc.7...v2.1.0-rc.8) (2023-05-25)

**Note:** Version bump only for package @tiptap/html

# [2.1.0-rc.7](https://github.com/ueberdosis/tiptap/compare/v2.1.0-rc.6...v2.1.0-rc.7) (2023-05-25)

**Note:** Version bump only for package @tiptap/html

# [2.1.0-rc.6](https://github.com/ueberdosis/tiptap/compare/v2.1.0-rc.5...v2.1.0-rc.6) (2023-05-25)

**Note:** Version bump only for package @tiptap/html

# [2.1.0-rc.5](https://github.com/ueberdosis/tiptap/compare/v2.1.0-rc.4...v2.1.0-rc.5) (2023-05-25)

**Note:** Version bump only for package @tiptap/html

# [2.1.0-rc.4](https://github.com/ueberdosis/tiptap/compare/v2.1.0-rc.3...v2.1.0-rc.4) (2023-04-27)

**Note:** Version bump only for package @tiptap/html

# [2.1.0-rc.3](https://github.com/ueberdosis/tiptap/compare/v2.1.0-rc.2...v2.1.0-rc.3) (2023-04-26)

**Note:** Version bump only for package @tiptap/html

# [2.1.0-rc.2](https://github.com/ueberdosis/tiptap/compare/v2.0.3...v2.1.0-rc.2) (2023-04-26)

# [2.1.0-rc.1](https://github.com/ueberdosis/tiptap/compare/v2.1.0-rc.0...v2.1.0-rc.1) (2023-04-12)

# [2.1.0-rc.0](https://github.com/ueberdosis/tiptap/compare/v2.0.2...v2.1.0-rc.0) (2023-04-05)

### Bug Fixes

- Update peerDependencies to fix lerna version tasks ([#3914](https://github.com/ueberdosis/tiptap/issues/3914)) ([0c1bba3](https://github.com/ueberdosis/tiptap/commit/0c1bba3137b535776bcef95ff3c55e13f5a2db46))

# [2.1.0-rc.1](https://github.com/ueberdosis/tiptap/compare/v2.1.0-rc.0...v2.1.0-rc.1) (2023-04-12)

**Note:** Version bump only for package @tiptap/html

# [2.1.0-rc.0](https://github.com/ueberdosis/tiptap/compare/v2.0.2...v2.1.0-rc.0) (2023-04-05)

**Note:** Version bump only for package @tiptap/html

## [2.0.3](https://github.com/ueberdosis/tiptap/compare/v2.0.2...v2.0.3) (2023-04-13)

**Note:** Version bump only for package @tiptap/html

## [2.0.2](https://github.com/ueberdosis/tiptap/compare/v2.0.1...v2.0.2) (2023-04-03)

**Note:** Version bump only for package @tiptap/html

## [2.0.1](https://github.com/ueberdosis/tiptap/compare/v2.0.0...v2.0.1) (2023-03-30)

### Bug Fixes

- Update peerDependencies to fix lerna version tasks ([#3914](https://github.com/ueberdosis/tiptap/issues/3914)) ([0534f76](https://github.com/ueberdosis/tiptap/commit/0534f76401bf5399c01ca7f39d87f7221d91b4f7))

# [2.0.0-beta.220](https://github.com/ueberdosis/tiptap/compare/v2.0.0-beta.219...v2.0.0-beta.220) (2023-02-28)

**Note:** Version bump only for package @tiptap/html

# [2.0.0-beta.219](https://github.com/ueberdosis/tiptap/compare/v2.0.0-beta.218...v2.0.0-beta.219) (2023-02-27)

**Note:** Version bump only for package @tiptap/html

# [2.0.0-beta.218](https://github.com/ueberdosis/tiptap/compare/v2.0.0-beta.217...v2.0.0-beta.218) (2023-02-18)

**Note:** Version bump only for package @tiptap/html

# [2.0.0-beta.217](https://github.com/ueberdosis/tiptap/compare/v2.0.0-beta.216...v2.0.0-beta.217) (2023-02-09)

**Note:** Version bump only for package @tiptap/html

# [2.0.0-beta.216](https://github.com/ueberdosis/tiptap/compare/v2.0.0-beta.215...v2.0.0-beta.216) (2023-02-08)

**Note:** Version bump only for package @tiptap/html

# [2.0.0-beta.215](https://github.com/ueberdosis/tiptap/compare/v2.0.0-beta.214...v2.0.0-beta.215) (2023-02-08)

### Bug Fixes

- fix builds including prosemirror ([a380ec4](https://github.com/ueberdosis/tiptap/commit/a380ec41d198ebacc80cea9e79b0a8aa3092618a))

# [2.0.0-beta.214](https://github.com/ueberdosis/tiptap/compare/v2.0.0-beta.213...v2.0.0-beta.214) (2023-02-08)

**Note:** Version bump only for package @tiptap/html

# [2.0.0-beta.213](https://github.com/ueberdosis/tiptap/compare/v2.0.0-beta.212...v2.0.0-beta.213) (2023-02-07)

**Note:** Version bump only for package @tiptap/html

# [2.0.0-beta.212](https://github.com/ueberdosis/tiptap/compare/v2.0.0-beta.211...v2.0.0-beta.212) (2023-02-03)

**Note:** Version bump only for package @tiptap/html

# [2.0.0-beta.211](https://github.com/ueberdosis/tiptap/compare/v2.0.0-beta.210...v2.0.0-beta.211) (2023-02-02)

**Note:** Version bump only for package @tiptap/html

# [2.0.0-beta.210](https://github.com/ueberdosis/tiptap/compare/v2.0.0-beta.209...v2.0.0-beta.210) (2023-02-02)

### Features

- **pm:** new prosemirror package for dependency resolving ([f387ad3](https://github.com/ueberdosis/tiptap/commit/f387ad3dd4c2b30eaea33fb0ba0b42e0cd39263b))

# [2.0.0-beta.209](https://github.com/ueberdosis/tiptap/compare/v2.0.0-beta.208...v2.0.0-beta.209) (2022-12-16)

**Note:** Version bump only for package @tiptap/html

# [2.0.0-beta.208](https://github.com/ueberdosis/tiptap/compare/v2.0.0-beta.207...v2.0.0-beta.208) (2022-12-16)

**Note:** Version bump only for package @tiptap/html

# [2.0.0-beta.207](https://github.com/ueberdosis/tiptap/compare/v2.0.0-beta.206...v2.0.0-beta.207) (2022-12-08)

**Note:** Version bump only for package @tiptap/html

# [2.0.0-beta.206](https://github.com/ueberdosis/tiptap/compare/v2.0.0-beta.205...v2.0.0-beta.206) (2022-12-08)

**Note:** Version bump only for package @tiptap/html

# [2.0.0-beta.205](https://github.com/ueberdosis/tiptap/compare/v2.0.0-beta.204...v2.0.0-beta.205) (2022-12-05)

**Note:** Version bump only for package @tiptap/html

# [2.0.0-beta.204](https://github.com/ueberdosis/tiptap/compare/v2.0.0-beta.203...v2.0.0-beta.204) (2022-11-25)

### Bug Fixes

- **core:** rename esm modules to esm.js ([c1a0c3a](https://github.com/ueberdosis/tiptap/commit/c1a0c3ae43baac9dd5ed90903d3a0d4eaeea7702))

# [2.0.0-beta.203](https://github.com/ueberdosis/tiptap/compare/v2.0.0-beta.202...v2.0.0-beta.203) (2022-11-24)

**Note:** Version bump only for package @tiptap/html

# [2.0.0-beta.202](https://github.com/ueberdosis/tiptap/compare/v2.0.0-beta.201...v2.0.0-beta.202) (2022-11-04)

**Note:** Version bump only for package @tiptap/html

# [2.0.0-beta.201](https://github.com/ueberdosis/tiptap/compare/v2.0.0-beta.200...v2.0.0-beta.201) (2022-11-04)

**Note:** Version bump only for package @tiptap/html

# [2.0.0-beta.200](https://github.com/ueberdosis/tiptap/compare/v2.0.0-beta.199...v2.0.0-beta.200) (2022-11-04)

**Note:** Version bump only for package @tiptap/html

# [2.0.0-beta.199](https://github.com/ueberdosis/tiptap/compare/v2.0.0-beta.198...v2.0.0-beta.199) (2022-09-30)

**Note:** Version bump only for package @tiptap/html

# [2.0.0-beta.198](https://github.com/ueberdosis/tiptap/compare/v2.0.0-beta.197...v2.0.0-beta.198) (2022-09-29)

**Note:** Version bump only for package @tiptap/html

# [2.0.0-beta.197](https://github.com/ueberdosis/tiptap/compare/v2.0.0-beta.196...v2.0.0-beta.197) (2022-09-26)

**Note:** Version bump only for package @tiptap/html

# [2.0.0-beta.196](https://github.com/ueberdosis/tiptap/compare/v2.0.0-beta.195...v2.0.0-beta.196) (2022-09-20)

**Note:** Version bump only for package @tiptap/html

# [2.0.0-beta.195](https://github.com/ueberdosis/tiptap/compare/v2.0.0-beta.194...v2.0.0-beta.195) (2022-09-14)

**Note:** Version bump only for package @tiptap/html

# [2.0.0-beta.194](https://github.com/ueberdosis/tiptap/compare/v2.0.0-beta.193...v2.0.0-beta.194) (2022-09-11)

**Note:** Version bump only for package @tiptap/html

# [2.0.0-beta.193](https://github.com/ueberdosis/tiptap/compare/v0.1.2...v2.0.0-beta.193) (2022-09-10)

### Bug Fixes

- add exports to package.json ([1277fa4](https://github.com/ueberdosis/tiptap/commit/1277fa47151e9c039508cdb219bdd0ffe647f4ee))
- improve types for generateHTML ([502b5b1](https://github.com/ueberdosis/tiptap/commit/502b5b1cc9f1a8beb49ef2da81a9db56c7e92424))
- revert adding exports ([bc320d0](https://github.com/ueberdosis/tiptap/commit/bc320d0b4b80b0e37a7e47a56e0f6daec6e65d98))
- revert adding type: module ([f8d6475](https://github.com/ueberdosis/tiptap/commit/f8d6475e2151faea6f96baecdd6bd75880d50d2c))
- Switch from hostic dom to zeed dom ([#2151](https://github.com/ueberdosis/tiptap/issues/2151)) ([56a75db](https://github.com/ueberdosis/tiptap/commit/56a75db024327c9de1956c67c08386a9778c706a))
- update zeed dom ([#2155](https://github.com/ueberdosis/tiptap/issues/2155)) ([75e55e5](https://github.com/ueberdosis/tiptap/commit/75e55e548d31078689c1b511edabd0299b755e62))

### Reverts

- Revert "Publish" ([9c38d27](https://github.com/ueberdosis/tiptap/commit/9c38d2713e6feac5645ad9c1bfc57abdbf054576))

# [2.0.0-beta.182](https://github.com/ueberdosis/tiptap/compare/@tiptap/html@2.0.0-beta.181...@tiptap/html@2.0.0-beta.182) (2022-09-03)

**Note:** Version bump only for package @tiptap/html

# [2.0.0-beta.181](https://github.com/ueberdosis/tiptap/compare/@tiptap/html@2.0.0-beta.180...@tiptap/html@2.0.0-beta.181) (2022-07-06)

**Note:** Version bump only for package @tiptap/html

# [2.0.0-beta.180](https://github.com/ueberdosis/tiptap/compare/@tiptap/html@2.0.0-beta.179...@tiptap/html@2.0.0-beta.180) (2022-06-27)

**Note:** Version bump only for package @tiptap/html

# [2.0.0-beta.179](https://github.com/ueberdosis/tiptap/compare/@tiptap/html@2.0.0-beta.178...@tiptap/html@2.0.0-beta.179) (2022-06-20)

**Note:** Version bump only for package @tiptap/html

# [2.0.0-beta.178](https://github.com/ueberdosis/tiptap/compare/@tiptap/html@2.0.0-beta.176...@tiptap/html@2.0.0-beta.178) (2022-06-17)

### Reverts

- Revert "Publish" ([9c38d27](https://github.com/ueberdosis/tiptap/commit/9c38d2713e6feac5645ad9c1bfc57abdbf054576))

# [2.0.0-beta.176](https://github.com/ueberdosis/tiptap/compare/@tiptap/html@2.0.0-beta.176...@tiptap/html@2.0.0-beta.176) (2022-06-17)

### Reverts

- Revert "Publish" ([9c38d27](https://github.com/ueberdosis/tiptap/commit/9c38d2713e6feac5645ad9c1bfc57abdbf054576))

# [2.0.0-beta.175](https://github.com/ueberdosis/tiptap/compare/@tiptap/html@2.0.0-beta.174...@tiptap/html@2.0.0-beta.175) (2022-05-18)

**Note:** Version bump only for package @tiptap/html

# [2.0.0-beta.174](https://github.com/ueberdosis/tiptap/compare/@tiptap/html@2.0.0-beta.173...@tiptap/html@2.0.0-beta.174) (2022-04-27)

**Note:** Version bump only for package @tiptap/html

# [2.0.0-beta.173](https://github.com/ueberdosis/tiptap/compare/@tiptap/html@2.0.0-beta.172...@tiptap/html@2.0.0-beta.173) (2022-02-07)

**Note:** Version bump only for package @tiptap/html

# [2.0.0-beta.172](https://github.com/ueberdosis/tiptap/compare/@tiptap/html@2.0.0-beta.171...@tiptap/html@2.0.0-beta.172) (2022-02-07)

**Note:** Version bump only for package @tiptap/html

# [2.0.0-beta.171](https://github.com/ueberdosis/tiptap/compare/@tiptap/html@2.0.0-beta.170...@tiptap/html@2.0.0-beta.171) (2022-02-03)

**Note:** Version bump only for package @tiptap/html

# [2.0.0-beta.170](https://github.com/ueberdosis/tiptap/compare/@tiptap/html@2.0.0-beta.169...@tiptap/html@2.0.0-beta.170) (2022-01-28)

**Note:** Version bump only for package @tiptap/html

# [2.0.0-beta.169](https://github.com/ueberdosis/tiptap/compare/@tiptap/html@2.0.0-beta.168...@tiptap/html@2.0.0-beta.169) (2022-01-27)

**Note:** Version bump only for package @tiptap/html

# [2.0.0-beta.168](https://github.com/ueberdosis/tiptap/compare/@tiptap/html@2.0.0-beta.167...@tiptap/html@2.0.0-beta.168) (2022-01-27)

**Note:** Version bump only for package @tiptap/html

# [2.0.0-beta.167](https://github.com/ueberdosis/tiptap/compare/@tiptap/html@2.0.0-beta.166...@tiptap/html@2.0.0-beta.167) (2022-01-26)

**Note:** Version bump only for package @tiptap/html

# [2.0.0-beta.166](https://github.com/ueberdosis/tiptap/compare/@tiptap/html@2.0.0-beta.165...@tiptap/html@2.0.0-beta.166) (2022-01-25)

**Note:** Version bump only for package @tiptap/html

# [2.0.0-beta.165](https://github.com/ueberdosis/tiptap/compare/@tiptap/html@2.0.0-beta.164...@tiptap/html@2.0.0-beta.165) (2022-01-20)

**Note:** Version bump only for package @tiptap/html

# [2.0.0-beta.164](https://github.com/ueberdosis/tiptap/compare/@tiptap/html@2.0.0-beta.163...@tiptap/html@2.0.0-beta.164) (2022-01-20)

**Note:** Version bump only for package @tiptap/html

# [2.0.0-beta.163](https://github.com/ueberdosis/tiptap/compare/@tiptap/html@2.0.0-beta.162...@tiptap/html@2.0.0-beta.163) (2022-01-20)

**Note:** Version bump only for package @tiptap/html

# [2.0.0-beta.162](https://github.com/ueberdosis/tiptap/compare/@tiptap/html@2.0.0-beta.161...@tiptap/html@2.0.0-beta.162) (2022-01-13)

**Note:** Version bump only for package @tiptap/html

# [2.0.0-beta.161](https://github.com/ueberdosis/tiptap/compare/@tiptap/html@2.0.0-beta.160...@tiptap/html@2.0.0-beta.161) (2022-01-11)

**Note:** Version bump only for package @tiptap/html

# [2.0.0-beta.160](https://github.com/ueberdosis/tiptap/compare/@tiptap/html@2.0.0-beta.159...@tiptap/html@2.0.0-beta.160) (2022-01-10)

**Note:** Version bump only for package @tiptap/html

# [2.0.0-beta.159](https://github.com/ueberdosis/tiptap/compare/@tiptap/html@2.0.0-beta.158...@tiptap/html@2.0.0-beta.159) (2022-01-04)

**Note:** Version bump only for package @tiptap/html

# [2.0.0-beta.158](https://github.com/ueberdosis/tiptap/compare/@tiptap/html@2.0.0-beta.157...@tiptap/html@2.0.0-beta.158) (2021-12-22)

**Note:** Version bump only for package @tiptap/html

# [2.0.0-beta.157](https://github.com/ueberdosis/tiptap/compare/@tiptap/html@2.0.0-beta.156...@tiptap/html@2.0.0-beta.157) (2021-12-17)

**Note:** Version bump only for package @tiptap/html

# [2.0.0-beta.156](https://github.com/ueberdosis/tiptap/compare/@tiptap/html@2.0.0-beta.155...@tiptap/html@2.0.0-beta.156) (2021-12-16)

**Note:** Version bump only for package @tiptap/html

# [2.0.0-beta.155](https://github.com/ueberdosis/tiptap/compare/@tiptap/html@2.0.0-beta.154...@tiptap/html@2.0.0-beta.155) (2021-12-15)

**Note:** Version bump only for package @tiptap/html

# [2.0.0-beta.154](https://github.com/ueberdosis/tiptap/compare/@tiptap/html@2.0.0-beta.153...@tiptap/html@2.0.0-beta.154) (2021-12-15)

**Note:** Version bump only for package @tiptap/html

# [2.0.0-beta.153](https://github.com/ueberdosis/tiptap/compare/@tiptap/html@2.0.0-beta.152...@tiptap/html@2.0.0-beta.153) (2021-12-14)

**Note:** Version bump only for package @tiptap/html

# [2.0.0-beta.152](https://github.com/ueberdosis/tiptap/compare/@tiptap/html@2.0.0-beta.151...@tiptap/html@2.0.0-beta.152) (2021-12-13)

**Note:** Version bump only for package @tiptap/html

# [2.0.0-beta.151](https://github.com/ueberdosis/tiptap/compare/@tiptap/html@2.0.0-beta.150...@tiptap/html@2.0.0-beta.151) (2021-12-10)

**Note:** Version bump only for package @tiptap/html

# [2.0.0-beta.150](https://github.com/ueberdosis/tiptap/compare/@tiptap/html@2.0.0-beta.149...@tiptap/html@2.0.0-beta.150) (2021-12-08)

**Note:** Version bump only for package @tiptap/html

# [2.0.0-beta.149](https://github.com/ueberdosis/tiptap/compare/@tiptap/html@2.0.0-beta.148...@tiptap/html@2.0.0-beta.149) (2021-12-06)

**Note:** Version bump only for package @tiptap/html

# [2.0.0-beta.148](https://github.com/ueberdosis/tiptap/compare/@tiptap/html@2.0.0-beta.147...@tiptap/html@2.0.0-beta.148) (2021-12-05)

**Note:** Version bump only for package @tiptap/html

# [2.0.0-beta.147](https://github.com/ueberdosis/tiptap/compare/@tiptap/html@2.0.0-beta.146...@tiptap/html@2.0.0-beta.147) (2021-12-03)

**Note:** Version bump only for package @tiptap/html

# [2.0.0-beta.146](https://github.com/ueberdosis/tiptap/compare/@tiptap/html@2.0.0-beta.145...@tiptap/html@2.0.0-beta.146) (2021-12-03)

**Note:** Version bump only for package @tiptap/html

# [2.0.0-beta.145](https://github.com/ueberdosis/tiptap/compare/@tiptap/html@2.0.0-beta.144...@tiptap/html@2.0.0-beta.145) (2021-12-02)

**Note:** Version bump only for package @tiptap/html

# [2.0.0-beta.144](https://github.com/ueberdosis/tiptap/compare/@tiptap/html@2.0.0-beta.143...@tiptap/html@2.0.0-beta.144) (2021-12-02)

**Note:** Version bump only for package @tiptap/html

# [2.0.0-beta.143](https://github.com/ueberdosis/tiptap/compare/@tiptap/html@2.0.0-beta.142...@tiptap/html@2.0.0-beta.143) (2021-12-02)

**Note:** Version bump only for package @tiptap/html

# [2.0.0-beta.142](https://github.com/ueberdosis/tiptap/compare/@tiptap/html@2.0.0-beta.141...@tiptap/html@2.0.0-beta.142) (2021-11-25)

**Note:** Version bump only for package @tiptap/html

# [2.0.0-beta.141](https://github.com/ueberdosis/tiptap/compare/@tiptap/html@2.0.0-beta.140...@tiptap/html@2.0.0-beta.141) (2021-11-23)

**Note:** Version bump only for package @tiptap/html

# [2.0.0-beta.140](https://github.com/ueberdosis/tiptap/compare/@tiptap/html@2.0.0-beta.139...@tiptap/html@2.0.0-beta.140) (2021-11-22)

**Note:** Version bump only for package @tiptap/html

# [2.0.0-beta.139](https://github.com/ueberdosis/tiptap/compare/@tiptap/html@2.0.0-beta.138...@tiptap/html@2.0.0-beta.139) (2021-11-18)

**Note:** Version bump only for package @tiptap/html

# [2.0.0-beta.138](https://github.com/ueberdosis/tiptap/compare/@tiptap/html@2.0.0-beta.137...@tiptap/html@2.0.0-beta.138) (2021-11-17)

**Note:** Version bump only for package @tiptap/html

# [2.0.0-beta.137](https://github.com/ueberdosis/tiptap/compare/@tiptap/html@2.0.0-beta.136...@tiptap/html@2.0.0-beta.137) (2021-11-10)

### Bug Fixes

- update zeed dom ([#2155](https://github.com/ueberdosis/tiptap/issues/2155)) ([75e55e5](https://github.com/ueberdosis/tiptap/commit/75e55e548d31078689c1b511edabd0299b755e62))

# [2.0.0-beta.136](https://github.com/ueberdosis/tiptap/compare/@tiptap/html@2.0.0-beta.135...@tiptap/html@2.0.0-beta.136) (2021-11-09)

**Note:** Version bump only for package @tiptap/html

# [2.0.0-beta.135](https://github.com/ueberdosis/tiptap/compare/@tiptap/html@2.0.0-beta.134...@tiptap/html@2.0.0-beta.135) (2021-11-09)

**Note:** Version bump only for package @tiptap/html

# [2.0.0-beta.134](https://github.com/ueberdosis/tiptap/compare/@tiptap/html@2.0.0-beta.133...@tiptap/html@2.0.0-beta.134) (2021-11-09)

**Note:** Version bump only for package @tiptap/html

# [2.0.0-beta.133](https://github.com/ueberdosis/tiptap/compare/@tiptap/html@2.0.0-beta.132...@tiptap/html@2.0.0-beta.133) (2021-11-09)

### Bug Fixes

- Switch from hostic dom to zeed dom ([#2151](https://github.com/ueberdosis/tiptap/issues/2151)) ([56a75db](https://github.com/ueberdosis/tiptap/commit/56a75db024327c9de1956c67c08386a9778c706a))

# [2.0.0-beta.132](https://github.com/ueberdosis/tiptap/compare/@tiptap/html@2.0.0-beta.131...@tiptap/html@2.0.0-beta.132) (2021-11-08)

**Note:** Version bump only for package @tiptap/html

# [2.0.0-beta.131](https://github.com/ueberdosis/tiptap/compare/@tiptap/html@2.0.0-beta.130...@tiptap/html@2.0.0-beta.131) (2021-11-08)

**Note:** Version bump only for package @tiptap/html

# [2.0.0-beta.130](https://github.com/ueberdosis/tiptap/compare/@tiptap/html@2.0.0-beta.129...@tiptap/html@2.0.0-beta.130) (2021-11-05)

**Note:** Version bump only for package @tiptap/html

# [2.0.0-beta.129](https://github.com/ueberdosis/tiptap/compare/@tiptap/html@2.0.0-beta.128...@tiptap/html@2.0.0-beta.129) (2021-10-31)

**Note:** Version bump only for package @tiptap/html

# [2.0.0-beta.128](https://github.com/ueberdosis/tiptap/compare/@tiptap/html@2.0.0-beta.127...@tiptap/html@2.0.0-beta.128) (2021-10-26)

**Note:** Version bump only for package @tiptap/html

# [2.0.0-beta.127](https://github.com/ueberdosis/tiptap/compare/@tiptap/html@2.0.0-beta.126...@tiptap/html@2.0.0-beta.127) (2021-10-25)

**Note:** Version bump only for package @tiptap/html

# [2.0.0-beta.126](https://github.com/ueberdosis/tiptap/compare/@tiptap/html@2.0.0-beta.125...@tiptap/html@2.0.0-beta.126) (2021-10-22)

**Note:** Version bump only for package @tiptap/html

# [2.0.0-beta.125](https://github.com/ueberdosis/tiptap/compare/@tiptap/html@2.0.0-beta.124...@tiptap/html@2.0.0-beta.125) (2021-10-22)

**Note:** Version bump only for package @tiptap/html

# [2.0.0-beta.124](https://github.com/ueberdosis/tiptap/compare/@tiptap/html@2.0.0-beta.123...@tiptap/html@2.0.0-beta.124) (2021-10-14)

**Note:** Version bump only for package @tiptap/html

# [2.0.0-beta.123](https://github.com/ueberdosis/tiptap/compare/@tiptap/html@2.0.0-beta.122...@tiptap/html@2.0.0-beta.123) (2021-10-14)

**Note:** Version bump only for package @tiptap/html

# [2.0.0-beta.122](https://github.com/ueberdosis/tiptap/compare/@tiptap/html@2.0.0-beta.121...@tiptap/html@2.0.0-beta.122) (2021-10-14)

**Note:** Version bump only for package @tiptap/html

# [2.0.0-beta.121](https://github.com/ueberdosis/tiptap/compare/@tiptap/html@2.0.0-beta.120...@tiptap/html@2.0.0-beta.121) (2021-10-10)

**Note:** Version bump only for package @tiptap/html

# [2.0.0-beta.120](https://github.com/ueberdosis/tiptap/compare/@tiptap/html@2.0.0-beta.119...@tiptap/html@2.0.0-beta.120) (2021-10-10)

**Note:** Version bump only for package @tiptap/html

# [2.0.0-beta.119](https://github.com/ueberdosis/tiptap/compare/@tiptap/html@2.0.0-beta.118...@tiptap/html@2.0.0-beta.119) (2021-10-08)

**Note:** Version bump only for package @tiptap/html

# [2.0.0-beta.118](https://github.com/ueberdosis/tiptap/compare/@tiptap/html@2.0.0-beta.117...@tiptap/html@2.0.0-beta.118) (2021-10-08)

**Note:** Version bump only for package @tiptap/html

# [2.0.0-beta.117](https://github.com/ueberdosis/tiptap/compare/@tiptap/html@2.0.0-beta.116...@tiptap/html@2.0.0-beta.117) (2021-10-03)

**Note:** Version bump only for package @tiptap/html

# [2.0.0-beta.116](https://github.com/ueberdosis/tiptap/compare/@tiptap/html@2.0.0-beta.115...@tiptap/html@2.0.0-beta.116) (2021-10-02)

**Note:** Version bump only for package @tiptap/html

# [2.0.0-beta.115](https://github.com/ueberdosis/tiptap/compare/@tiptap/html@2.0.0-beta.114...@tiptap/html@2.0.0-beta.115) (2021-09-30)

**Note:** Version bump only for package @tiptap/html

# [2.0.0-beta.114](https://github.com/ueberdosis/tiptap/compare/@tiptap/html@2.0.0-beta.113...@tiptap/html@2.0.0-beta.114) (2021-09-29)

**Note:** Version bump only for package @tiptap/html

# [2.0.0-beta.113](https://github.com/ueberdosis/tiptap/compare/@tiptap/html@2.0.0-beta.112...@tiptap/html@2.0.0-beta.113) (2021-09-28)

**Note:** Version bump only for package @tiptap/html

# [2.0.0-beta.112](https://github.com/ueberdosis/tiptap/compare/@tiptap/html@2.0.0-beta.111...@tiptap/html@2.0.0-beta.112) (2021-09-27)

**Note:** Version bump only for package @tiptap/html

# [2.0.0-beta.111](https://github.com/ueberdosis/tiptap/compare/@tiptap/html@2.0.0-beta.110...@tiptap/html@2.0.0-beta.111) (2021-09-23)

**Note:** Version bump only for package @tiptap/html

# [2.0.0-beta.110](https://github.com/ueberdosis/tiptap/compare/@tiptap/html@2.0.0-beta.109...@tiptap/html@2.0.0-beta.110) (2021-09-22)

**Note:** Version bump only for package @tiptap/html

# [2.0.0-beta.109](https://github.com/ueberdosis/tiptap/compare/@tiptap/html@2.0.0-beta.108...@tiptap/html@2.0.0-beta.109) (2021-09-21)

**Note:** Version bump only for package @tiptap/html

# [2.0.0-beta.108](https://github.com/ueberdosis/tiptap/compare/@tiptap/html@2.0.0-beta.107...@tiptap/html@2.0.0-beta.108) (2021-09-21)

**Note:** Version bump only for package @tiptap/html

# [2.0.0-beta.107](https://github.com/ueberdosis/tiptap/compare/@tiptap/html@2.0.0-beta.106...@tiptap/html@2.0.0-beta.107) (2021-09-20)

**Note:** Version bump only for package @tiptap/html

# [2.0.0-beta.106](https://github.com/ueberdosis/tiptap/compare/@tiptap/html@2.0.0-beta.105...@tiptap/html@2.0.0-beta.106) (2021-09-18)

**Note:** Version bump only for package @tiptap/html

# [2.0.0-beta.105](https://github.com/ueberdosis/tiptap/compare/@tiptap/html@2.0.0-beta.104...@tiptap/html@2.0.0-beta.105) (2021-09-15)

**Note:** Version bump only for package @tiptap/html

# [2.0.0-beta.104](https://github.com/ueberdosis/tiptap/compare/@tiptap/html@2.0.0-beta.103...@tiptap/html@2.0.0-beta.104) (2021-09-09)

**Note:** Version bump only for package @tiptap/html

# [2.0.0-beta.103](https://github.com/ueberdosis/tiptap/compare/@tiptap/html@2.0.0-beta.102...@tiptap/html@2.0.0-beta.103) (2021-09-08)

**Note:** Version bump only for package @tiptap/html

# [2.0.0-beta.102](https://github.com/ueberdosis/tiptap/compare/@tiptap/html@2.0.0-beta.101...@tiptap/html@2.0.0-beta.102) (2021-09-06)

**Note:** Version bump only for package @tiptap/html

# [2.0.0-beta.101](https://github.com/ueberdosis/tiptap/compare/@tiptap/html@2.0.0-beta.100...@tiptap/html@2.0.0-beta.101) (2021-08-26)

**Note:** Version bump only for package @tiptap/html

# [2.0.0-beta.100](https://github.com/ueberdosis/tiptap/compare/@tiptap/html@2.0.0-beta.99...@tiptap/html@2.0.0-beta.100) (2021-08-24)

**Note:** Version bump only for package @tiptap/html

# [2.0.0-beta.99](https://github.com/ueberdosis/tiptap/compare/@tiptap/html@2.0.0-beta.98...@tiptap/html@2.0.0-beta.99) (2021-08-20)

**Note:** Version bump only for package @tiptap/html

# [2.0.0-beta.98](https://github.com/ueberdosis/tiptap/compare/@tiptap/html@2.0.0-beta.97...@tiptap/html@2.0.0-beta.98) (2021-08-13)

**Note:** Version bump only for package @tiptap/html

# [2.0.0-beta.97](https://github.com/ueberdosis/tiptap/compare/@tiptap/html@2.0.0-beta.96...@tiptap/html@2.0.0-beta.97) (2021-08-13)

**Note:** Version bump only for package @tiptap/html

# [2.0.0-beta.96](https://github.com/ueberdosis/tiptap/compare/@tiptap/html@2.0.0-beta.95...@tiptap/html@2.0.0-beta.96) (2021-08-13)

**Note:** Version bump only for package @tiptap/html

# [2.0.0-beta.95](https://github.com/ueberdosis/tiptap/compare/@tiptap/html@2.0.0-beta.94...@tiptap/html@2.0.0-beta.95) (2021-08-12)

**Note:** Version bump only for package @tiptap/html

# [2.0.0-beta.94](https://github.com/ueberdosis/tiptap/compare/@tiptap/html@2.0.0-beta.93...@tiptap/html@2.0.0-beta.94) (2021-08-11)

**Note:** Version bump only for package @tiptap/html

# [2.0.0-beta.93](https://github.com/ueberdosis/tiptap/compare/@tiptap/html@2.0.0-beta.92...@tiptap/html@2.0.0-beta.93) (2021-08-09)

**Note:** Version bump only for package @tiptap/html

# [2.0.0-beta.92](https://github.com/ueberdosis/tiptap/compare/@tiptap/html@2.0.0-beta.91...@tiptap/html@2.0.0-beta.92) (2021-07-30)

**Note:** Version bump only for package @tiptap/html

# [2.0.0-beta.91](https://github.com/ueberdosis/tiptap/compare/@tiptap/html@2.0.0-beta.90...@tiptap/html@2.0.0-beta.91) (2021-07-28)

**Note:** Version bump only for package @tiptap/html

# [2.0.0-beta.90](https://github.com/ueberdosis/tiptap/compare/@tiptap/html@2.0.0-beta.89...@tiptap/html@2.0.0-beta.90) (2021-07-28)

**Note:** Version bump only for package @tiptap/html

# [2.0.0-beta.89](https://github.com/ueberdosis/tiptap/compare/@tiptap/html@2.0.0-beta.88...@tiptap/html@2.0.0-beta.89) (2021-07-28)

**Note:** Version bump only for package @tiptap/html

# [2.0.0-beta.88](https://github.com/ueberdosis/tiptap/compare/@tiptap/html@2.0.0-beta.87...@tiptap/html@2.0.0-beta.88) (2021-07-27)

**Note:** Version bump only for package @tiptap/html

# [2.0.0-beta.87](https://github.com/ueberdosis/tiptap/compare/@tiptap/html@2.0.0-beta.86...@tiptap/html@2.0.0-beta.87) (2021-07-26)

**Note:** Version bump only for package @tiptap/html

# [2.0.0-beta.86](https://github.com/ueberdosis/tiptap/compare/@tiptap/html@2.0.0-beta.85...@tiptap/html@2.0.0-beta.86) (2021-07-26)

**Note:** Version bump only for package @tiptap/html

# [2.0.0-beta.85](https://github.com/ueberdosis/tiptap/compare/@tiptap/html@2.0.0-beta.84...@tiptap/html@2.0.0-beta.85) (2021-07-09)

**Note:** Version bump only for package @tiptap/html

# [2.0.0-beta.84](https://github.com/ueberdosis/tiptap/compare/@tiptap/html@2.0.0-beta.83...@tiptap/html@2.0.0-beta.84) (2021-06-23)

**Note:** Version bump only for package @tiptap/html

# [2.0.0-beta.83](https://github.com/ueberdosis/tiptap/compare/@tiptap/html@2.0.0-beta.82...@tiptap/html@2.0.0-beta.83) (2021-06-17)

### Bug Fixes

- improve types for generateHTML ([502b5b1](https://github.com/ueberdosis/tiptap/commit/502b5b1cc9f1a8beb49ef2da81a9db56c7e92424))

# [2.0.0-beta.82](https://github.com/ueberdosis/tiptap/compare/@tiptap/html@2.0.0-beta.81...@tiptap/html@2.0.0-beta.82) (2021-06-15)

**Note:** Version bump only for package @tiptap/html

# [2.0.0-beta.81](https://github.com/ueberdosis/tiptap/compare/@tiptap/html@2.0.0-beta.80...@tiptap/html@2.0.0-beta.81) (2021-06-14)

**Note:** Version bump only for package @tiptap/html

# [2.0.0-beta.80](https://github.com/ueberdosis/tiptap/compare/@tiptap/html@2.0.0-beta.79...@tiptap/html@2.0.0-beta.80) (2021-06-07)

**Note:** Version bump only for package @tiptap/html

# [2.0.0-beta.79](https://github.com/ueberdosis/tiptap/compare/@tiptap/html@2.0.0-beta.78...@tiptap/html@2.0.0-beta.79) (2021-06-03)

**Note:** Version bump only for package @tiptap/html

# [2.0.0-beta.78](https://github.com/ueberdosis/tiptap/compare/@tiptap/html@2.0.0-beta.77...@tiptap/html@2.0.0-beta.78) (2021-06-02)

**Note:** Version bump only for package @tiptap/html

# [2.0.0-beta.77](https://github.com/ueberdosis/tiptap/compare/@tiptap/html@2.0.0-beta.76...@tiptap/html@2.0.0-beta.77) (2021-06-02)

**Note:** Version bump only for package @tiptap/html

# [2.0.0-beta.76](https://github.com/ueberdosis/tiptap/compare/@tiptap/html@2.0.0-beta.75...@tiptap/html@2.0.0-beta.76) (2021-06-01)

**Note:** Version bump only for package @tiptap/html

# [2.0.0-beta.75](https://github.com/ueberdosis/tiptap/compare/@tiptap/html@2.0.0-beta.74...@tiptap/html@2.0.0-beta.75) (2021-06-01)

**Note:** Version bump only for package @tiptap/html

# [2.0.0-beta.74](https://github.com/ueberdosis/tiptap/compare/@tiptap/html@2.0.0-beta.73...@tiptap/html@2.0.0-beta.74) (2021-05-31)

**Note:** Version bump only for package @tiptap/html

# [2.0.0-beta.73](https://github.com/ueberdosis/tiptap/compare/@tiptap/html@2.0.0-beta.72...@tiptap/html@2.0.0-beta.73) (2021-05-29)

**Note:** Version bump only for package @tiptap/html

# [2.0.0-beta.72](https://github.com/ueberdosis/tiptap/compare/@tiptap/html@2.0.0-beta.71...@tiptap/html@2.0.0-beta.72) (2021-05-28)

**Note:** Version bump only for package @tiptap/html

# [2.0.0-beta.71](https://github.com/ueberdosis/tiptap/compare/@tiptap/html@2.0.0-beta.70...@tiptap/html@2.0.0-beta.71) (2021-05-28)

**Note:** Version bump only for package @tiptap/html

# [2.0.0-beta.70](https://github.com/ueberdosis/tiptap/compare/@tiptap/html@2.0.0-beta.69...@tiptap/html@2.0.0-beta.70) (2021-05-28)

**Note:** Version bump only for package @tiptap/html

# [2.0.0-beta.69](https://github.com/ueberdosis/tiptap/compare/@tiptap/html@2.0.0-beta.68...@tiptap/html@2.0.0-beta.69) (2021-05-27)

**Note:** Version bump only for package @tiptap/html

# [2.0.0-beta.68](https://github.com/ueberdosis/tiptap/compare/@tiptap/html@2.0.0-beta.67...@tiptap/html@2.0.0-beta.68) (2021-05-24)

**Note:** Version bump only for package @tiptap/html

# [2.0.0-beta.67](https://github.com/ueberdosis/tiptap/compare/@tiptap/html@2.0.0-beta.66...@tiptap/html@2.0.0-beta.67) (2021-05-24)

**Note:** Version bump only for package @tiptap/html

# [2.0.0-beta.66](https://github.com/ueberdosis/tiptap/compare/@tiptap/html@2.0.0-beta.65...@tiptap/html@2.0.0-beta.66) (2021-05-19)

**Note:** Version bump only for package @tiptap/html

# [2.0.0-beta.65](https://github.com/ueberdosis/tiptap/compare/@tiptap/html@2.0.0-beta.64...@tiptap/html@2.0.0-beta.65) (2021-05-18)

**Note:** Version bump only for package @tiptap/html

# [2.0.0-beta.64](https://github.com/ueberdosis/tiptap/compare/@tiptap/html@2.0.0-beta.63...@tiptap/html@2.0.0-beta.64) (2021-05-18)

**Note:** Version bump only for package @tiptap/html

# [2.0.0-beta.63](https://github.com/ueberdosis/tiptap/compare/@tiptap/html@2.0.0-beta.62...@tiptap/html@2.0.0-beta.63) (2021-05-18)

**Note:** Version bump only for package @tiptap/html

# [2.0.0-beta.62](https://github.com/ueberdosis/tiptap/compare/@tiptap/html@2.0.0-beta.61...@tiptap/html@2.0.0-beta.62) (2021-05-17)

**Note:** Version bump only for package @tiptap/html

# [2.0.0-beta.61](https://github.com/ueberdosis/tiptap/compare/@tiptap/html@2.0.0-beta.60...@tiptap/html@2.0.0-beta.61) (2021-05-17)

**Note:** Version bump only for package @tiptap/html

# [2.0.0-beta.60](https://github.com/ueberdosis/tiptap/compare/@tiptap/html@2.0.0-beta.59...@tiptap/html@2.0.0-beta.60) (2021-05-13)

**Note:** Version bump only for package @tiptap/html

# [2.0.0-beta.59](https://github.com/ueberdosis/tiptap/compare/@tiptap/html@2.0.0-beta.57...@tiptap/html@2.0.0-beta.59) (2021-05-13)

**Note:** Version bump only for package @tiptap/html

# [2.0.0-beta.57](https://github.com/ueberdosis/tiptap/compare/@tiptap/html@2.0.0-beta.56...@tiptap/html@2.0.0-beta.57) (2021-05-13)

**Note:** Version bump only for package @tiptap/html

# [2.0.0-beta.57](https://github.com/ueberdosis/tiptap/compare/@tiptap/html@2.0.0-beta.56...@tiptap/html@2.0.0-beta.57) (2021-05-13)

**Note:** Version bump only for package @tiptap/html

# [2.0.0-beta.56](https://github.com/ueberdosis/tiptap/compare/@tiptap/html@2.0.0-beta.55...@tiptap/html@2.0.0-beta.56) (2021-05-13)

**Note:** Version bump only for package @tiptap/html

# [2.0.0-beta.55](https://github.com/ueberdosis/tiptap/compare/@tiptap/html@2.0.0-beta.54...@tiptap/html@2.0.0-beta.55) (2021-05-11)

**Note:** Version bump only for package @tiptap/html

# [2.0.0-beta.54](https://github.com/ueberdosis/tiptap/compare/@tiptap/html@2.0.0-beta.53...@tiptap/html@2.0.0-beta.54) (2021-05-09)

**Note:** Version bump only for package @tiptap/html

# [2.0.0-beta.53](https://github.com/ueberdosis/tiptap/compare/@tiptap/html@2.0.0-beta.52...@tiptap/html@2.0.0-beta.53) (2021-05-07)

**Note:** Version bump only for package @tiptap/html

# [2.0.0-beta.52](https://github.com/ueberdosis/tiptap/compare/@tiptap/html@2.0.0-beta.51...@tiptap/html@2.0.0-beta.52) (2021-05-07)

**Note:** Version bump only for package @tiptap/html

# [2.0.0-beta.51](https://github.com/ueberdosis/tiptap/compare/@tiptap/html@2.0.0-beta.50...@tiptap/html@2.0.0-beta.51) (2021-05-07)

**Note:** Version bump only for package @tiptap/html

# [2.0.0-beta.50](https://github.com/ueberdosis/tiptap/compare/@tiptap/html@2.0.0-beta.49...@tiptap/html@2.0.0-beta.50) (2021-05-07)

**Note:** Version bump only for package @tiptap/html

# [2.0.0-beta.49](https://github.com/ueberdosis/tiptap/compare/@tiptap/html@2.0.0-beta.48...@tiptap/html@2.0.0-beta.49) (2021-05-07)

### Bug Fixes

- revert adding exports ([bc320d0](https://github.com/ueberdosis/tiptap/commit/bc320d0b4b80b0e37a7e47a56e0f6daec6e65d98))

# [2.0.0-beta.48](https://github.com/ueberdosis/tiptap/compare/@tiptap/html@2.0.0-beta.47...@tiptap/html@2.0.0-beta.48) (2021-05-06)

### Bug Fixes

- revert adding type: module ([f8d6475](https://github.com/ueberdosis/tiptap/commit/f8d6475e2151faea6f96baecdd6bd75880d50d2c))

# [2.0.0-beta.47](https://github.com/ueberdosis/tiptap/compare/@tiptap/html@2.0.0-beta.46...@tiptap/html@2.0.0-beta.47) (2021-05-06)

### Bug Fixes

- add exports to package.json ([1277fa4](https://github.com/ueberdosis/tiptap/commit/1277fa47151e9c039508cdb219bdd0ffe647f4ee))

# [2.0.0-beta.46](https://github.com/ueberdosis/tiptap/compare/@tiptap/html@2.0.0-beta.45...@tiptap/html@2.0.0-beta.46) (2021-05-06)

**Note:** Version bump only for package @tiptap/html

# [2.0.0-beta.45](https://github.com/ueberdosis/tiptap/compare/@tiptap/html@2.0.0-beta.44...@tiptap/html@2.0.0-beta.45) (2021-05-06)

**Note:** Version bump only for package @tiptap/html

# [2.0.0-beta.44](https://github.com/ueberdosis/tiptap/compare/@tiptap/html@2.0.0-beta.43...@tiptap/html@2.0.0-beta.44) (2021-05-05)

**Note:** Version bump only for package @tiptap/html

# [2.0.0-beta.43](https://github.com/ueberdosis/tiptap/compare/@tiptap/html@2.0.0-beta.42...@tiptap/html@2.0.0-beta.43) (2021-05-05)

**Note:** Version bump only for package @tiptap/html

# [2.0.0-beta.42](https://github.com/ueberdosis/tiptap/compare/@tiptap/html@2.0.0-beta.41...@tiptap/html@2.0.0-beta.42) (2021-05-04)

**Note:** Version bump only for package @tiptap/html

# [2.0.0-beta.41](https://github.com/ueberdosis/tiptap/compare/@tiptap/html@2.0.0-beta.40...@tiptap/html@2.0.0-beta.41) (2021-04-27)

**Note:** Version bump only for package @tiptap/html

# [2.0.0-beta.40](https://github.com/ueberdosis/tiptap/compare/@tiptap/html@2.0.0-beta.39...@tiptap/html@2.0.0-beta.40) (2021-04-27)

**Note:** Version bump only for package @tiptap/html

# [2.0.0-beta.39](https://github.com/ueberdosis/tiptap/compare/@tiptap/html@2.0.0-beta.38...@tiptap/html@2.0.0-beta.39) (2021-04-27)

**Note:** Version bump only for package @tiptap/html

# [2.0.0-beta.38](https://github.com/ueberdosis/tiptap/compare/@tiptap/html@2.0.0-beta.37...@tiptap/html@2.0.0-beta.38) (2021-04-23)

**Note:** Version bump only for package @tiptap/html

# [2.0.0-beta.37](https://github.com/ueberdosis/tiptap/compare/@tiptap/html@2.0.0-beta.36...@tiptap/html@2.0.0-beta.37) (2021-04-23)

**Note:** Version bump only for package @tiptap/html

# [2.0.0-beta.36](https://github.com/ueberdosis/tiptap/compare/@tiptap/html@2.0.0-beta.35...@tiptap/html@2.0.0-beta.36) (2021-04-22)

**Note:** Version bump only for package @tiptap/html

# [2.0.0-beta.35](https://github.com/ueberdosis/tiptap/compare/@tiptap/html@2.0.0-beta.34...@tiptap/html@2.0.0-beta.35) (2021-04-21)

**Note:** Version bump only for package @tiptap/html

# [2.0.0-beta.34](https://github.com/ueberdosis/tiptap/compare/@tiptap/html@2.0.0-beta.33...@tiptap/html@2.0.0-beta.34) (2021-04-20)

**Note:** Version bump only for package @tiptap/html

# [2.0.0-beta.33](https://github.com/ueberdosis/tiptap/compare/@tiptap/html@2.0.0-beta.32...@tiptap/html@2.0.0-beta.33) (2021-04-20)

**Note:** Version bump only for package @tiptap/html

# [2.0.0-beta.32](https://github.com/ueberdosis/tiptap/compare/@tiptap/html@2.0.0-beta.31...@tiptap/html@2.0.0-beta.32) (2021-04-16)

**Note:** Version bump only for package @tiptap/html

# [2.0.0-beta.31](https://github.com/ueberdosis/tiptap/compare/@tiptap/html@2.0.0-beta.30...@tiptap/html@2.0.0-beta.31) (2021-04-15)

**Note:** Version bump only for package @tiptap/html

# [2.0.0-beta.30](https://github.com/ueberdosis/tiptap/compare/@tiptap/html@2.0.0-beta.29...@tiptap/html@2.0.0-beta.30) (2021-04-15)

**Note:** Version bump only for package @tiptap/html

# [2.0.0-beta.29](https://github.com/ueberdosis/tiptap/compare/@tiptap/html@2.0.0-beta.28...@tiptap/html@2.0.0-beta.29) (2021-04-12)

**Note:** Version bump only for package @tiptap/html

# [2.0.0-beta.28](https://github.com/ueberdosis/tiptap/compare/@tiptap/html@2.0.0-beta.27...@tiptap/html@2.0.0-beta.28) (2021-04-12)

**Note:** Version bump only for package @tiptap/html

# [2.0.0-beta.27](https://github.com/ueberdosis/tiptap/compare/@tiptap/html@2.0.0-beta.26...@tiptap/html@2.0.0-beta.27) (2021-04-09)

**Note:** Version bump only for package @tiptap/html

# [2.0.0-beta.26](https://github.com/ueberdosis/tiptap/compare/@tiptap/html@2.0.0-beta.25...@tiptap/html@2.0.0-beta.26) (2021-04-09)

**Note:** Version bump only for package @tiptap/html

# [2.0.0-beta.25](https://github.com/ueberdosis/tiptap/compare/@tiptap/html@2.0.0-beta.24...@tiptap/html@2.0.0-beta.25) (2021-04-09)

**Note:** Version bump only for package @tiptap/html

# [2.0.0-beta.24](https://github.com/ueberdosis/tiptap/compare/@tiptap/html@2.0.0-beta.23...@tiptap/html@2.0.0-beta.24) (2021-04-08)

**Note:** Version bump only for package @tiptap/html

# [2.0.0-beta.23](https://github.com/ueberdosis/tiptap/compare/@tiptap/html@2.0.0-beta.22...@tiptap/html@2.0.0-beta.23) (2021-04-08)

**Note:** Version bump only for package @tiptap/html

# [2.0.0-beta.22](https://github.com/ueberdosis/tiptap/compare/@tiptap/html@2.0.0-beta.21...@tiptap/html@2.0.0-beta.22) (2021-04-08)

**Note:** Version bump only for package @tiptap/html

# [2.0.0-beta.21](https://github.com/ueberdosis/tiptap/compare/@tiptap/html@2.0.0-beta.20...@tiptap/html@2.0.0-beta.21) (2021-04-08)

**Note:** Version bump only for package @tiptap/html

# [2.0.0-beta.20](https://github.com/ueberdosis/tiptap/compare/@tiptap/html@2.0.0-beta.19...@tiptap/html@2.0.0-beta.20) (2021-04-07)

**Note:** Version bump only for package @tiptap/html

# [2.0.0-beta.19](https://github.com/ueberdosis/tiptap/compare/@tiptap/html@2.0.0-beta.18...@tiptap/html@2.0.0-beta.19) (2021-04-07)

**Note:** Version bump only for package @tiptap/html

# [2.0.0-beta.18](https://github.com/ueberdosis/tiptap/compare/@tiptap/html@2.0.0-beta.17...@tiptap/html@2.0.0-beta.18) (2021-04-07)

**Note:** Version bump only for package @tiptap/html

# [2.0.0-beta.17](https://github.com/ueberdosis/tiptap/compare/@tiptap/html@2.0.0-beta.16...@tiptap/html@2.0.0-beta.17) (2021-04-07)

**Note:** Version bump only for package @tiptap/html

# [2.0.0-beta.16](https://github.com/ueberdosis/tiptap/compare/@tiptap/html@2.0.0-beta.15...@tiptap/html@2.0.0-beta.16) (2021-04-07)

**Note:** Version bump only for package @tiptap/html

# [2.0.0-beta.15](https://github.com/ueberdosis/tiptap/compare/@tiptap/html@2.0.0-beta.14...@tiptap/html@2.0.0-beta.15) (2021-04-06)

**Note:** Version bump only for package @tiptap/html

# [2.0.0-beta.14](https://github.com/ueberdosis/tiptap/compare/@tiptap/html@2.0.0-beta.13...@tiptap/html@2.0.0-beta.14) (2021-04-04)

**Note:** Version bump only for package @tiptap/html

# [2.0.0-beta.13](https://github.com/ueberdosis/tiptap/compare/@tiptap/html@2.0.0-beta.12...@tiptap/html@2.0.0-beta.13) (2021-04-02)

**Note:** Version bump only for package @tiptap/html

# [2.0.0-beta.12](https://github.com/ueberdosis/tiptap/compare/@tiptap/html@2.0.0-beta.11...@tiptap/html@2.0.0-beta.12) (2021-04-01)

**Note:** Version bump only for package @tiptap/html

# [2.0.0-beta.11](https://github.com/ueberdosis/tiptap/compare/@tiptap/html@2.0.0-beta.10...@tiptap/html@2.0.0-beta.11) (2021-04-01)

**Note:** Version bump only for package @tiptap/html

# [2.0.0-beta.10](https://github.com/ueberdosis/tiptap/compare/@tiptap/html@2.0.0-beta.9...@tiptap/html@2.0.0-beta.10) (2021-03-31)

**Note:** Version bump only for package @tiptap/html

# [2.0.0-beta.9](https://github.com/ueberdosis/tiptap/compare/@tiptap/html@2.0.0-beta.8...@tiptap/html@2.0.0-beta.9) (2021-03-28)

**Note:** Version bump only for package @tiptap/html

# [2.0.0-beta.8](https://github.com/ueberdosis/tiptap/compare/@tiptap/html@2.0.0-beta.7...@tiptap/html@2.0.0-beta.8) (2021-03-28)

**Note:** Version bump only for package @tiptap/html

# [2.0.0-beta.7](https://github.com/ueberdosis/tiptap/compare/@tiptap/html@2.0.0-beta.6...@tiptap/html@2.0.0-beta.7) (2021-03-28)

**Note:** Version bump only for package @tiptap/html

# [2.0.0-beta.6](https://github.com/ueberdosis/tiptap/compare/@tiptap/html@2.0.0-beta.5...@tiptap/html@2.0.0-beta.6) (2021-03-24)

**Note:** Version bump only for package @tiptap/html

# [2.0.0-beta.5](https://github.com/ueberdosis/tiptap/compare/@tiptap/html@2.0.0-beta.4...@tiptap/html@2.0.0-beta.5) (2021-03-18)

**Note:** Version bump only for package @tiptap/html

# [2.0.0-beta.4](https://github.com/ueberdosis/tiptap/compare/@tiptap/html@2.0.0-beta.3...@tiptap/html@2.0.0-beta.4) (2021-03-18)

**Note:** Version bump only for package @tiptap/html

# [2.0.0-beta.3](https://github.com/ueberdosis/tiptap/compare/@tiptap/html@2.0.0-beta.2...@tiptap/html@2.0.0-beta.3) (2021-03-16)

**Note:** Version bump only for package @tiptap/html

# [2.0.0-beta.2](https://github.com/ueberdosis/tiptap/compare/@tiptap/html@2.0.0-beta.1...@tiptap/html@2.0.0-beta.2) (2021-03-09)

**Note:** Version bump only for package @tiptap/html

# [2.0.0-beta.1](https://github.com/ueberdosis/tiptap/compare/@tiptap/html@2.0.0-alpha.18...@tiptap/html@2.0.0-beta.1) (2021-03-05)

**Note:** Version bump only for package @tiptap/html

# [2.0.0-alpha.18](https://github.com/ueberdosis/tiptap/compare/@tiptap/html@2.0.0-alpha.17...@tiptap/html@2.0.0-alpha.18) (2021-02-28)

**Note:** Version bump only for package @tiptap/html

# [2.0.0-alpha.17](https://github.com/ueberdosis/tiptap/compare/@tiptap/html@2.0.0-alpha.16...@tiptap/html@2.0.0-alpha.17) (2021-02-26)

**Note:** Version bump only for package @tiptap/html

# [2.0.0-alpha.16](https://github.com/ueberdosis/tiptap/compare/@tiptap/html@2.0.0-alpha.15...@tiptap/html@2.0.0-alpha.16) (2021-02-26)

**Note:** Version bump only for package @tiptap/html

# [2.0.0-alpha.15](https://github.com/ueberdosis/tiptap/compare/@tiptap/html@2.0.0-alpha.14...@tiptap/html@2.0.0-alpha.15) (2021-02-18)

**Note:** Version bump only for package @tiptap/html

# [2.0.0-alpha.14](https://github.com/ueberdosis/tiptap/compare/@tiptap/html@2.0.0-alpha.13...@tiptap/html@2.0.0-alpha.14) (2021-02-16)

**Note:** Version bump only for package @tiptap/html

# [2.0.0-alpha.13](https://github.com/ueberdosis/tiptap/compare/@tiptap/html@2.0.0-alpha.12...@tiptap/html@2.0.0-alpha.13) (2021-02-16)

**Note:** Version bump only for package @tiptap/html

# [2.0.0-alpha.12](https://github.com/ueberdosis/tiptap/compare/@tiptap/html@2.0.0-alpha.11...@tiptap/html@2.0.0-alpha.12) (2021-02-07)

**Note:** Version bump only for package @tiptap/html

# [2.0.0-alpha.11](https://github.com/ueberdosis/tiptap/compare/@tiptap/html@2.0.0-alpha.10...@tiptap/html@2.0.0-alpha.11) (2021-02-05)

**Note:** Version bump only for package @tiptap/html

# [2.0.0-alpha.10](https://github.com/ueberdosis/tiptap/compare/@tiptap/html@2.0.0-alpha.9...@tiptap/html@2.0.0-alpha.10) (2021-01-29)

**Note:** Version bump only for package @tiptap/html

# [2.0.0-alpha.9](https://github.com/ueberdosis/tiptap/compare/@tiptap/html@2.0.0-alpha.8...@tiptap/html@2.0.0-alpha.9) (2021-01-29)

**Note:** Version bump only for package @tiptap/html

# [2.0.0-alpha.8](https://github.com/ueberdosis/tiptap/compare/@tiptap/html@2.0.0-alpha.7...@tiptap/html@2.0.0-alpha.8) (2021-01-28)

**Note:** Version bump only for package @tiptap/html

# [2.0.0-alpha.7](https://github.com/ueberdosis/tiptap/compare/@tiptap/html@2.0.0-alpha.6...@tiptap/html@2.0.0-alpha.7) (2021-01-28)

**Note:** Version bump only for package @tiptap/html

# [2.0.0-alpha.6](https://github.com/ueberdosis/tiptap/compare/@tiptap/html@2.0.0-alpha.5...@tiptap/html@2.0.0-alpha.6) (2021-01-06)

**Note:** Version bump only for package @tiptap/html

# [2.0.0-alpha.5](https://github.com/ueberdosis/tiptap/compare/@tiptap/html@2.0.0-alpha.4...@tiptap/html@2.0.0-alpha.5) (2020-12-18)

**Note:** Version bump only for package @tiptap/html

# [2.0.0-alpha.4](https://github.com/ueberdosis/tiptap/compare/@tiptap/html@2.0.0-alpha.3...@tiptap/html@2.0.0-alpha.4) (2020-12-18)

**Note:** Version bump only for package @tiptap/html

# [2.0.0-alpha.3](https://github.com/ueberdosis/tiptap/compare/@tiptap/html@2.0.0-alpha.2...@tiptap/html@2.0.0-alpha.3) (2020-12-02)

**Note:** Version bump only for package @tiptap/html

# [2.0.0-alpha.2](https://github.com/ueberdosis/tiptap/compare/@tiptap/html@2.0.0-alpha.1...@tiptap/html@2.0.0-alpha.2) (2020-11-19)

**Note:** Version bump only for package @tiptap/html

# [2.0.0-alpha.1](https://github.com/ueberdosis/tiptap/compare/@tiptap/html@1.0.0-alpha.2...@tiptap/html@2.0.0-alpha.1) (2020-11-18)

**Note:** Version bump only for package @tiptap/html

# [1.0.0-alpha.2](https://github.com/ueberdosis/tiptap/compare/@tiptap/html@1.0.0-alpha.1...@tiptap/html@1.0.0-alpha.2) (2020-11-16)

**Note:** Version bump only for package @tiptap/html

# 1.0.0-alpha.1 (2020-11-16)

**Note:** Version bump only for package @tiptap/html<|MERGE_RESOLUTION|>--- conflicted
+++ resolved
@@ -1,30 +1,6 @@
 # Change Log
 
-<<<<<<< HEAD
 ## 3.0.0-next.6
-=======
-## 2.11.6
-
-## 2.11.5
-
-## 2.11.4
-
-## 2.11.3
-
-## 2.11.2
-
-## 2.11.1
-
-## 2.11.0
-
-## 2.10.4
-
-## 2.10.3
-
-## 2.10.2
-
-## 2.10.1
->>>>>>> ce02ce14
 
 ### Major Changes
 
@@ -34,14 +10,6 @@
 ## 3.0.0-next.5
 
 ## 3.0.0-next.4
-
-## 2.11.4
-
-## 2.11.3
-
-### Major Changes
-
-- bf040b9: Replace `zeed-dom` with `happy-dom-without-node` for broader compatibility of the HTML parser. The only difference you should see is that `happy-dom-without-node` will output `xmlns="http://www.w3.org/1999/xhtml"` on root elements, which makes it compliant with the HTML5 specification.
 
 ## 3.0.0-next.3
 
@@ -67,6 +35,18 @@
 - Updated dependencies [0ec0af6]
   - @tiptap/core@3.0.0-next.0
   - @tiptap/pm@3.0.0-next.0
+
+## 2.11.6
+
+## 2.11.5
+
+## 2.11.4
+
+## 2.11.3
+
+### Major Changes
+
+- bf040b9: Replace `zeed-dom` with `happy-dom-without-node` for broader compatibility of the HTML parser. The only difference you should see is that `happy-dom-without-node` will output `xmlns="http://www.w3.org/1999/xhtml"` on root elements, which makes it compliant with the HTML5 specification.
 
 ## 2.5.8
 
