--- conflicted
+++ resolved
@@ -29,13 +29,8 @@
     "dist"
   ],
   "devDependencies": {
-<<<<<<< HEAD
-    "@tiptap/core": "^2.6.5",
+    "@tiptap/core": "^2.6.6",
     "y-prosemirror": "^1.2.12"
-=======
-    "@tiptap/core": "^2.6.6",
-    "y-prosemirror": "^1.2.11"
->>>>>>> ec6121da
   },
   "peerDependencies": {
     "@tiptap/core": "^2.6.6",
