--- conflicted
+++ resolved
@@ -1,6 +1,5 @@
 # @tiptap/extension-emoji
 
-<<<<<<< HEAD
 ## 3.0.0-beta.17
 
 ### Patch Changes
@@ -88,9 +87,8 @@
 - @tiptap/core@3.0.0-beta.10
 - @tiptap/pm@3.0.0-beta.10
 - # @tiptap/suggestion@3.0.0-beta.10
-=======
+
 ## 2.23.0
->>>>>>> 02d79bd8
 
 ## 2.22.3
 
