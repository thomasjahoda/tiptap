# Change Log

<<<<<<< HEAD
## 3.0.0-beta.17
=======
## 2.23.0

## 2.22.3
>>>>>>> 02d79bd8

### Patch Changes

- Updated dependencies [e20006b]
  - @tiptap/core@3.0.0-beta.17

## 3.0.0-beta.16

### Patch Changes

- Updated dependencies [ac897e7]
- Updated dependencies [bf835b0]
  - @tiptap/core@3.0.0-beta.16

## 3.0.0-beta.15

### Patch Changes

- Updated dependencies [087d114]
  - @tiptap/core@3.0.0-beta.15

## 3.0.0-beta.14

### Patch Changes

- Updated dependencies [95b8c71]
  - @tiptap/core@3.0.0-beta.14

## 3.0.0-beta.13

### Patch Changes

- @tiptap/core@3.0.0-beta.13

## 3.0.0-beta.12

### Patch Changes

- @tiptap/core@3.0.0-beta.12

## 3.0.0-beta.11

### Patch Changes

- @tiptap/core@3.0.0-beta.11

## 3.0.0-beta.10

### Patch Changes

- @tiptap/core@3.0.0-beta.10

## 3.0.0-beta.9

### Patch Changes

- @tiptap/core@3.0.0-beta.9

## 3.0.0-beta.8

### Patch Changes

- @tiptap/core@3.0.0-beta.8

## 3.0.0-beta.7

### Patch Changes

- Updated dependencies [d0fda30]
  - @tiptap/core@3.0.0-beta.7

## 3.0.0-beta.6

### Patch Changes

- @tiptap/core@3.0.0-beta.6

## 3.0.0-beta.5

### Patch Changes

- 8c69002: Synced beta with stable features
- Updated dependencies [8c69002]
  - @tiptap/core@3.0.0-beta.5

## 3.0.0-beta.4

### Patch Changes

- Updated dependencies [5e957e5]
- Updated dependencies [9f207a6]
  - @tiptap/core@3.0.0-beta.4

## 3.0.0-beta.3

### Patch Changes

- 1b4c82b: We are now using pnpm package aliases for versions to enable better version pinning for the monorepository
- Updated dependencies [1b4c82b]
  - @tiptap/core@3.0.0-beta.3

## 3.0.0-beta.2

## 3.0.0-beta.1

## 3.0.0-beta.0

## 3.0.0-next.8

## 3.0.0-next.7

### Patch Changes

- 89bd9c7: Enforce type imports so that the bundler ignores TypeScript type imports when generating the index.js file of the dist directory

## 3.0.0-next.6

### Major Changes

- a92f4a6: We are now building packages with tsup which does not support UMD builds, please repackage if you require UMD builds

## 3.0.0-next.5

## 3.0.0-next.4

## 3.0.0-next.3

## 3.0.0-next.2

## 3.0.0-next.1

### Major Changes

- a92f4a6: We are now building packages with tsup which does not support UMD builds, please repackage if you require UMD builds

### Patch Changes

- Updated dependencies [a92f4a6]
- Updated dependencies [da76972]
  - @tiptap/core@3.0.0-next.1

## 3.0.0-next.0

### Patch Changes

- Updated dependencies [0ec0af6]
  - @tiptap/core@3.0.0-next.0

## 2.22.3

## 2.22.2

## 2.22.1

## 2.22.0

## 2.14.1

## 2.14.0

## 2.13.0

## 2.12.0

## 2.11.9

## 2.11.8

## 2.11.7

## 2.11.6

## 2.11.5

## 2.11.4

## 2.11.3

## 2.5.8

### Patch Changes

- Updated dependencies [a08bf85]
  - @tiptap/core@2.5.8

## 2.5.7

### Patch Changes

- Updated dependencies [b012471]
- Updated dependencies [cc3497e]
  - @tiptap/core@2.5.7

## 2.5.6

### Patch Changes

- Updated dependencies [618bca9]
- Updated dependencies [35682d1]
- Updated dependencies [2104f0f]
  - @tiptap/core@2.5.6

## 2.5.5

### Patch Changes

- Updated dependencies [4cca382]
- Updated dependencies [3b67e8a]
  - @tiptap/core@2.5.5

## 2.5.4

### Patch Changes

- dd7f9ac: There was an issue with the cjs bundling of packages and default exports, now we resolve default exports in legacy compatible way
- Updated dependencies [dd7f9ac]
  - @tiptap/core@2.5.4

## 2.5.3

### Patch Changes

- @tiptap/core@2.5.3

## 2.5.2

### Patch Changes

- Updated dependencies [07f4c03]
  - @tiptap/core@2.5.2

## 2.5.1

### Patch Changes

- @tiptap/core@2.5.1

## 2.5.0

### Patch Changes

- Updated dependencies [fb45149]
- Updated dependencies [fb45149]
- Updated dependencies [fb45149]
- Updated dependencies [fb45149]
  - @tiptap/core@2.5.0

## 2.5.0-pre.16

### Patch Changes

- @tiptap/core@2.5.0-pre.16

## 2.5.0-pre.15

### Patch Changes

- @tiptap/core@2.5.0-pre.15

## 2.5.0-pre.14

### Patch Changes

- @tiptap/core@2.5.0-pre.14

## 2.5.0-pre.13

### Patch Changes

- Updated dependencies [74a37ff]
  - @tiptap/core@2.5.0-pre.13

## 2.5.0-pre.12

### Patch Changes

- Updated dependencies [74a37ff]
  - @tiptap/core@2.5.0-pre.12

## 2.5.0-pre.11

### Patch Changes

- Updated dependencies [74a37ff]
  - @tiptap/core@2.5.0-pre.11

## 2.5.0-pre.10

### Patch Changes

- Updated dependencies [74a37ff]
  - @tiptap/core@2.5.0-pre.10

## 2.5.0-pre.9

### Patch Changes

- Updated dependencies [14a00f4]
  - @tiptap/core@2.5.0-pre.9

## 2.5.0-pre.8

### Patch Changes

- Updated dependencies [509676e]
  - @tiptap/core@2.5.0-pre.8

## 2.5.0-pre.7

### Patch Changes

- @tiptap/core@2.5.0-pre.7

All notable changes to this project will be documented in this file.
See [Conventional Commits](https://conventionalcommits.org) for commit guidelines.

# [2.4.0](https://github.com/ueberdosis/tiptap/compare/v2.3.2...v2.4.0) (2024-05-14)

### Features

- added jsdocs ([#4356](https://github.com/ueberdosis/tiptap/issues/4356)) ([b941eea](https://github.com/ueberdosis/tiptap/commit/b941eea6daba09d48a5d18ccc1b9a1d84b2249dd))

## [2.3.2](https://github.com/ueberdosis/tiptap/compare/v2.3.1...v2.3.2) (2024-05-08)

**Note:** Version bump only for package @tiptap/extension-strike

## [2.3.1](https://github.com/ueberdosis/tiptap/compare/v2.3.0...v2.3.1) (2024-04-30)

**Note:** Version bump only for package @tiptap/extension-strike

# [2.3.0](https://github.com/ueberdosis/tiptap/compare/v2.2.6...v2.3.0) (2024-04-09)

**Note:** Version bump only for package @tiptap/extension-strike

## [2.2.6](https://github.com/ueberdosis/tiptap/compare/v2.2.5...v2.2.6) (2024-04-06)

**Note:** Version bump only for package @tiptap/extension-strike

## [2.2.5](https://github.com/ueberdosis/tiptap/compare/v2.2.4...v2.2.5) (2024-04-05)

### Bug Fixes

- Disallow only whitespace between markdown shortcuts delimiters ([#4866](https://github.com/ueberdosis/tiptap/issues/4866)) ([aa029fe](https://github.com/ueberdosis/tiptap/commit/aa029fe2242aeadc38555b2832df6ae1614c7d1d))

## [2.2.4](https://github.com/ueberdosis/tiptap/compare/v2.2.3...v2.2.4) (2024-02-23)

**Note:** Version bump only for package @tiptap/extension-strike

## [2.2.3](https://github.com/ueberdosis/tiptap/compare/v2.2.2...v2.2.3) (2024-02-15)

**Note:** Version bump only for package @tiptap/extension-strike

## [2.2.2](https://github.com/ueberdosis/tiptap/compare/v2.2.1...v2.2.2) (2024-02-07)

**Note:** Version bump only for package @tiptap/extension-strike

## [2.2.1](https://github.com/ueberdosis/tiptap/compare/v2.2.0...v2.2.1) (2024-01-31)

**Note:** Version bump only for package @tiptap/extension-strike

# [2.2.0](https://github.com/ueberdosis/tiptap/compare/v2.1.16...v2.2.0) (2024-01-29)

# [2.2.0-rc.8](https://github.com/ueberdosis/tiptap/compare/v2.1.14...v2.2.0-rc.8) (2024-01-08)

# [2.2.0-rc.7](https://github.com/ueberdosis/tiptap/compare/v2.2.0-rc.6...v2.2.0-rc.7) (2023-11-27)

# [2.2.0-rc.6](https://github.com/ueberdosis/tiptap/compare/v2.2.0-rc.5...v2.2.0-rc.6) (2023-11-23)

# [2.2.0-rc.4](https://github.com/ueberdosis/tiptap/compare/v2.1.11...v2.2.0-rc.4) (2023-10-10)

# [2.2.0-rc.3](https://github.com/ueberdosis/tiptap/compare/v2.2.0-rc.2...v2.2.0-rc.3) (2023-08-18)

# [2.2.0-rc.1](https://github.com/ueberdosis/tiptap/compare/v2.2.0-rc.0...v2.2.0-rc.1) (2023-08-18)

# [2.2.0-rc.0](https://github.com/ueberdosis/tiptap/compare/v2.1.5...v2.2.0-rc.0) (2023-08-18)

**Note:** Version bump only for package @tiptap/extension-strike

## [2.1.16](https://github.com/ueberdosis/tiptap/compare/v2.1.15...v2.1.16) (2024-01-10)

**Note:** Version bump only for package @tiptap/extension-strike

## [2.1.15](https://github.com/ueberdosis/tiptap/compare/v2.1.14...v2.1.15) (2024-01-08)

**Note:** Version bump only for package @tiptap/extension-strike

## [2.1.14](https://github.com/ueberdosis/tiptap/compare/v2.1.13...v2.1.14) (2024-01-08)

**Note:** Version bump only for package @tiptap/extension-strike

## [2.1.13](https://github.com/ueberdosis/tiptap/compare/v2.1.12...v2.1.13) (2023-11-30)

**Note:** Version bump only for package @tiptap/extension-strike

## [2.1.12](https://github.com/ueberdosis/tiptap/compare/v2.1.11...v2.1.12) (2023-10-11)

**Note:** Version bump only for package @tiptap/extension-strike

## [2.1.11](https://github.com/ueberdosis/tiptap/compare/v2.1.10...v2.1.11) (2023-09-20)

### Reverts

- Revert "v2.2.11" ([6aa755a](https://github.com/ueberdosis/tiptap/commit/6aa755a04b9955fc175c7ab33dee527d0d5deef0))

## [2.1.10](https://github.com/ueberdosis/tiptap/compare/v2.1.9...v2.1.10) (2023-09-15)

**Note:** Version bump only for package @tiptap/extension-strike

## [2.1.9](https://github.com/ueberdosis/tiptap/compare/v2.1.8...v2.1.9) (2023-09-14)

**Note:** Version bump only for package @tiptap/extension-strike

## [2.1.8](https://github.com/ueberdosis/tiptap/compare/v2.1.7...v2.1.8) (2023-09-04)

**Note:** Version bump only for package @tiptap/extension-strike

## [2.1.7](https://github.com/ueberdosis/tiptap/compare/v2.1.6...v2.1.7) (2023-09-04)

**Note:** Version bump only for package @tiptap/extension-strike

## [2.1.6](https://github.com/ueberdosis/tiptap/compare/v2.1.5...v2.1.6) (2023-08-18)

**Note:** Version bump only for package @tiptap/extension-strike

## [2.1.5](https://github.com/ueberdosis/tiptap/compare/v2.1.4...v2.1.5) (2023-08-18)

**Note:** Version bump only for package @tiptap/extension-strike

## [2.1.4](https://github.com/ueberdosis/tiptap/compare/v2.1.3...v2.1.4) (2023-08-18)

**Note:** Version bump only for package @tiptap/extension-strike

## [2.1.3](https://github.com/ueberdosis/tiptap/compare/v2.1.2...v2.1.3) (2023-08-18)

**Note:** Version bump only for package @tiptap/extension-strike

## [2.1.2](https://github.com/ueberdosis/tiptap/compare/v2.1.1...v2.1.2) (2023-08-17)

**Note:** Version bump only for package @tiptap/extension-strike

## [2.1.1](https://github.com/ueberdosis/tiptap/compare/v2.1.0...v2.1.1) (2023-08-16)

**Note:** Version bump only for package @tiptap/extension-strike

# [2.1.0](https://github.com/ueberdosis/tiptap/compare/v2.1.0-rc.14...v2.1.0) (2023-08-16)

**Note:** Version bump only for package @tiptap/extension-strike

# [2.1.0-rc.14](https://github.com/ueberdosis/tiptap/compare/v2.1.0-rc.13...v2.1.0-rc.14) (2023-08-11)

**Note:** Version bump only for package @tiptap/extension-strike

# [2.1.0-rc.13](https://github.com/ueberdosis/tiptap/compare/v2.0.4...v2.1.0-rc.13) (2023-08-11)

### Bug Fixes

- **strikethrough:** update strikethrough shortcut ([#4288](https://github.com/ueberdosis/tiptap/issues/4288)) ([fd35db4](https://github.com/ueberdosis/tiptap/commit/fd35db4d090d9fdfef1196fb1f6f858f13cf53d1))

# [2.1.0-rc.12](https://github.com/ueberdosis/tiptap/compare/v2.1.0-rc.11...v2.1.0-rc.12) (2023-07-14)

# [2.1.0-rc.11](https://github.com/ueberdosis/tiptap/compare/v2.1.0-rc.10...v2.1.0-rc.11) (2023-07-07)

# [2.1.0-rc.10](https://github.com/ueberdosis/tiptap/compare/v2.1.0-rc.9...v2.1.0-rc.10) (2023-07-07)

# [2.1.0-rc.9](https://github.com/ueberdosis/tiptap/compare/v2.1.0-rc.8...v2.1.0-rc.9) (2023-06-15)

# [2.1.0-rc.8](https://github.com/ueberdosis/tiptap/compare/v2.1.0-rc.7...v2.1.0-rc.8) (2023-05-25)

# [2.1.0-rc.5](https://github.com/ueberdosis/tiptap/compare/v2.1.0-rc.4...v2.1.0-rc.5) (2023-05-25)

# [2.1.0-rc.4](https://github.com/ueberdosis/tiptap/compare/v2.1.0-rc.3...v2.1.0-rc.4) (2023-04-27)

# [2.1.0-rc.3](https://github.com/ueberdosis/tiptap/compare/v2.1.0-rc.2...v2.1.0-rc.3) (2023-04-26)

# [2.1.0-rc.2](https://github.com/ueberdosis/tiptap/compare/v2.0.3...v2.1.0-rc.2) (2023-04-26)

# [2.1.0-rc.1](https://github.com/ueberdosis/tiptap/compare/v2.1.0-rc.0...v2.1.0-rc.1) (2023-04-12)

# [2.1.0-rc.0](https://github.com/ueberdosis/tiptap/compare/v2.0.2...v2.1.0-rc.0) (2023-04-05)

### Bug Fixes

- Update peerDependencies to fix lerna version tasks ([#3914](https://github.com/ueberdosis/tiptap/issues/3914)) ([0c1bba3](https://github.com/ueberdosis/tiptap/commit/0c1bba3137b535776bcef95ff3c55e13f5a2db46))

# [2.1.0-rc.12](https://github.com/ueberdosis/tiptap/compare/v2.1.0-rc.11...v2.1.0-rc.12) (2023-07-14)

**Note:** Version bump only for package @tiptap/extension-strike

# [2.1.0-rc.11](https://github.com/ueberdosis/tiptap/compare/v2.1.0-rc.10...v2.1.0-rc.11) (2023-07-07)

**Note:** Version bump only for package @tiptap/extension-strike

# [2.1.0-rc.10](https://github.com/ueberdosis/tiptap/compare/v2.1.0-rc.9...v2.1.0-rc.10) (2023-07-07)

**Note:** Version bump only for package @tiptap/extension-strike

# [2.1.0-rc.9](https://github.com/ueberdosis/tiptap/compare/v2.1.0-rc.8...v2.1.0-rc.9) (2023-06-15)

**Note:** Version bump only for package @tiptap/extension-strike

# [2.1.0-rc.8](https://github.com/ueberdosis/tiptap/compare/v2.1.0-rc.7...v2.1.0-rc.8) (2023-05-25)

**Note:** Version bump only for package @tiptap/extension-strike

# [2.1.0-rc.7](https://github.com/ueberdosis/tiptap/compare/v2.1.0-rc.6...v2.1.0-rc.7) (2023-05-25)

**Note:** Version bump only for package @tiptap/extension-strike

# [2.1.0-rc.6](https://github.com/ueberdosis/tiptap/compare/v2.1.0-rc.5...v2.1.0-rc.6) (2023-05-25)

**Note:** Version bump only for package @tiptap/extension-strike

# [2.1.0-rc.5](https://github.com/ueberdosis/tiptap/compare/v2.1.0-rc.4...v2.1.0-rc.5) (2023-05-25)

**Note:** Version bump only for package @tiptap/extension-strike

# [2.1.0-rc.4](https://github.com/ueberdosis/tiptap/compare/v2.1.0-rc.3...v2.1.0-rc.4) (2023-04-27)

**Note:** Version bump only for package @tiptap/extension-strike

# [2.1.0-rc.3](https://github.com/ueberdosis/tiptap/compare/v2.1.0-rc.2...v2.1.0-rc.3) (2023-04-26)

**Note:** Version bump only for package @tiptap/extension-strike

# [2.1.0-rc.2](https://github.com/ueberdosis/tiptap/compare/v2.0.3...v2.1.0-rc.2) (2023-04-26)

# [2.1.0-rc.1](https://github.com/ueberdosis/tiptap/compare/v2.1.0-rc.0...v2.1.0-rc.1) (2023-04-12)

# [2.1.0-rc.0](https://github.com/ueberdosis/tiptap/compare/v2.0.2...v2.1.0-rc.0) (2023-04-05)

### Bug Fixes

- Update peerDependencies to fix lerna version tasks ([#3914](https://github.com/ueberdosis/tiptap/issues/3914)) ([0c1bba3](https://github.com/ueberdosis/tiptap/commit/0c1bba3137b535776bcef95ff3c55e13f5a2db46))

# [2.1.0-rc.1](https://github.com/ueberdosis/tiptap/compare/v2.1.0-rc.0...v2.1.0-rc.1) (2023-04-12)

**Note:** Version bump only for package @tiptap/extension-strike

# [2.1.0-rc.0](https://github.com/ueberdosis/tiptap/compare/v2.0.2...v2.1.0-rc.0) (2023-04-05)

**Note:** Version bump only for package @tiptap/extension-strike

## [2.0.3](https://github.com/ueberdosis/tiptap/compare/v2.0.2...v2.0.3) (2023-04-13)

**Note:** Version bump only for package @tiptap/extension-strike

## [2.0.2](https://github.com/ueberdosis/tiptap/compare/v2.0.1...v2.0.2) (2023-04-03)

**Note:** Version bump only for package @tiptap/extension-strike

## [2.0.1](https://github.com/ueberdosis/tiptap/compare/v2.0.0...v2.0.1) (2023-03-30)

### Bug Fixes

- Update peerDependencies to fix lerna version tasks ([#3914](https://github.com/ueberdosis/tiptap/issues/3914)) ([0534f76](https://github.com/ueberdosis/tiptap/commit/0534f76401bf5399c01ca7f39d87f7221d91b4f7))

# [2.0.0-beta.220](https://github.com/ueberdosis/tiptap/compare/v2.0.0-beta.219...v2.0.0-beta.220) (2023-02-28)

**Note:** Version bump only for package @tiptap/extension-strike

# [2.0.0-beta.219](https://github.com/ueberdosis/tiptap/compare/v2.0.0-beta.218...v2.0.0-beta.219) (2023-02-27)

**Note:** Version bump only for package @tiptap/extension-strike

# [2.0.0-beta.218](https://github.com/ueberdosis/tiptap/compare/v2.0.0-beta.217...v2.0.0-beta.218) (2023-02-18)

**Note:** Version bump only for package @tiptap/extension-strike

# [2.0.0-beta.217](https://github.com/ueberdosis/tiptap/compare/v2.0.0-beta.216...v2.0.0-beta.217) (2023-02-09)

**Note:** Version bump only for package @tiptap/extension-strike

# [2.0.0-beta.216](https://github.com/ueberdosis/tiptap/compare/v2.0.0-beta.215...v2.0.0-beta.216) (2023-02-08)

**Note:** Version bump only for package @tiptap/extension-strike

# [2.0.0-beta.215](https://github.com/ueberdosis/tiptap/compare/v2.0.0-beta.214...v2.0.0-beta.215) (2023-02-08)

### Bug Fixes

- fix builds including prosemirror ([a380ec4](https://github.com/ueberdosis/tiptap/commit/a380ec41d198ebacc80cea9e79b0a8aa3092618a))

# [2.0.0-beta.214](https://github.com/ueberdosis/tiptap/compare/v2.0.0-beta.213...v2.0.0-beta.214) (2023-02-08)

**Note:** Version bump only for package @tiptap/extension-strike

# [2.0.0-beta.213](https://github.com/ueberdosis/tiptap/compare/v2.0.0-beta.212...v2.0.0-beta.213) (2023-02-07)

**Note:** Version bump only for package @tiptap/extension-strike

# [2.0.0-beta.212](https://github.com/ueberdosis/tiptap/compare/v2.0.0-beta.211...v2.0.0-beta.212) (2023-02-03)

**Note:** Version bump only for package @tiptap/extension-strike

# [2.0.0-beta.211](https://github.com/ueberdosis/tiptap/compare/v2.0.0-beta.210...v2.0.0-beta.211) (2023-02-02)

**Note:** Version bump only for package @tiptap/extension-strike

# [2.0.0-beta.210](https://github.com/ueberdosis/tiptap/compare/v2.0.0-beta.209...v2.0.0-beta.210) (2023-02-02)

### Features

- **pm:** new prosemirror package for dependency resolving ([f387ad3](https://github.com/ueberdosis/tiptap/commit/f387ad3dd4c2b30eaea33fb0ba0b42e0cd39263b))

# [2.0.0-beta.209](https://github.com/ueberdosis/tiptap/compare/v2.0.0-beta.208...v2.0.0-beta.209) (2022-12-16)

**Note:** Version bump only for package @tiptap/extension-strike

# [2.0.0-beta.208](https://github.com/ueberdosis/tiptap/compare/v2.0.0-beta.207...v2.0.0-beta.208) (2022-12-16)

**Note:** Version bump only for package @tiptap/extension-strike

# [2.0.0-beta.207](https://github.com/ueberdosis/tiptap/compare/v2.0.0-beta.206...v2.0.0-beta.207) (2022-12-08)

**Note:** Version bump only for package @tiptap/extension-strike

# [2.0.0-beta.206](https://github.com/ueberdosis/tiptap/compare/v2.0.0-beta.205...v2.0.0-beta.206) (2022-12-08)

**Note:** Version bump only for package @tiptap/extension-strike

# [2.0.0-beta.205](https://github.com/ueberdosis/tiptap/compare/v2.0.0-beta.204...v2.0.0-beta.205) (2022-12-05)

**Note:** Version bump only for package @tiptap/extension-strike

# [2.0.0-beta.204](https://github.com/ueberdosis/tiptap/compare/v2.0.0-beta.203...v2.0.0-beta.204) (2022-11-25)

### Bug Fixes

- **core:** rename esm modules to esm.js ([c1a0c3a](https://github.com/ueberdosis/tiptap/commit/c1a0c3ae43baac9dd5ed90903d3a0d4eaeea7702))

# [2.0.0-beta.203](https://github.com/ueberdosis/tiptap/compare/v2.0.0-beta.202...v2.0.0-beta.203) (2022-11-24)

**Note:** Version bump only for package @tiptap/extension-strike

# [2.0.0-beta.202](https://github.com/ueberdosis/tiptap/compare/v2.0.0-beta.201...v2.0.0-beta.202) (2022-11-04)

**Note:** Version bump only for package @tiptap/extension-strike

# [2.0.0-beta.201](https://github.com/ueberdosis/tiptap/compare/v2.0.0-beta.200...v2.0.0-beta.201) (2022-11-04)

**Note:** Version bump only for package @tiptap/extension-strike

# [2.0.0-beta.200](https://github.com/ueberdosis/tiptap/compare/v2.0.0-beta.199...v2.0.0-beta.200) (2022-11-04)

**Note:** Version bump only for package @tiptap/extension-strike

# [2.0.0-beta.199](https://github.com/ueberdosis/tiptap/compare/v2.0.0-beta.198...v2.0.0-beta.199) (2022-09-30)

**Note:** Version bump only for package @tiptap/extension-strike

# [2.0.0-beta.198](https://github.com/ueberdosis/tiptap/compare/v2.0.0-beta.197...v2.0.0-beta.198) (2022-09-29)

**Note:** Version bump only for package @tiptap/extension-strike

# [2.0.0-beta.197](https://github.com/ueberdosis/tiptap/compare/v2.0.0-beta.196...v2.0.0-beta.197) (2022-09-26)

**Note:** Version bump only for package @tiptap/extension-strike

# [2.0.0-beta.196](https://github.com/ueberdosis/tiptap/compare/v2.0.0-beta.195...v2.0.0-beta.196) (2022-09-20)

**Note:** Version bump only for package @tiptap/extension-strike

# [2.0.0-beta.195](https://github.com/ueberdosis/tiptap/compare/v2.0.0-beta.194...v2.0.0-beta.195) (2022-09-14)

**Note:** Version bump only for package @tiptap/extension-strike

# [2.0.0-beta.194](https://github.com/ueberdosis/tiptap/compare/v2.0.0-beta.193...v2.0.0-beta.194) (2022-09-11)

**Note:** Version bump only for package @tiptap/extension-strike

# [2.0.0-beta.29](https://github.com/ueberdosis/tiptap/compare/@tiptap/extension-strike@2.0.0-beta.27...@tiptap/extension-strike@2.0.0-beta.29) (2022-06-17)

**Note:** Version bump only for package @tiptap/extension-strike

# [2.0.0-beta.27](https://github.com/ueberdosis/tiptap/compare/@tiptap/extension-strike@2.0.0-beta.26...@tiptap/extension-strike@2.0.0-beta.27) (2021-12-02)

### Bug Fixes

- remove some magic strings ([6c34dec](https://github.com/ueberdosis/tiptap/commit/6c34dec33ac39c9f037a0a72e4525f3fc6d422bf))

# [2.0.0-beta.26](https://github.com/ueberdosis/tiptap/compare/@tiptap/extension-strike@2.0.0-beta.25...@tiptap/extension-strike@2.0.0-beta.26) (2021-11-09)

**Note:** Version bump only for package @tiptap/extension-strike

# [2.0.0-beta.25](https://github.com/ueberdosis/tiptap/compare/@tiptap/extension-strike@2.0.0-beta.24...@tiptap/extension-strike@2.0.0-beta.25) (2021-11-09)

**Note:** Version bump only for package @tiptap/extension-strike

# [2.0.0-beta.24](https://github.com/ueberdosis/tiptap/compare/@tiptap/extension-strike@2.0.0-beta.23...@tiptap/extension-strike@2.0.0-beta.24) (2021-11-09)

**Note:** Version bump only for package @tiptap/extension-strike

# [2.0.0-beta.23](https://github.com/ueberdosis/tiptap/compare/@tiptap/extension-strike@2.0.0-beta.22...@tiptap/extension-strike@2.0.0-beta.23) (2021-10-31)

**Note:** Version bump only for package @tiptap/extension-strike

# [2.0.0-beta.22](https://github.com/ueberdosis/tiptap/compare/@tiptap/extension-strike@2.0.0-beta.21...@tiptap/extension-strike@2.0.0-beta.22) (2021-10-26)

**Note:** Version bump only for package @tiptap/extension-strike

# [2.0.0-beta.21](https://github.com/ueberdosis/tiptap/compare/@tiptap/extension-strike@2.0.0-beta.20...@tiptap/extension-strike@2.0.0-beta.21) (2021-10-14)

**Note:** Version bump only for package @tiptap/extension-strike

# [2.0.0-beta.20](https://github.com/ueberdosis/tiptap/compare/@tiptap/extension-strike@2.0.0-beta.19...@tiptap/extension-strike@2.0.0-beta.20) (2021-10-14)

**Note:** Version bump only for package @tiptap/extension-strike

# [2.0.0-beta.19](https://github.com/ueberdosis/tiptap/compare/@tiptap/extension-strike@2.0.0-beta.18...@tiptap/extension-strike@2.0.0-beta.19) (2021-10-10)

### Bug Fixes

- fix regex modifier for input rules and paste rules, fix [#2003](https://github.com/ueberdosis/tiptap/issues/2003) ([65eddf0](https://github.com/ueberdosis/tiptap/commit/65eddf0e789c620a53d9bec9509b515211fb9b3f))

# [2.0.0-beta.18](https://github.com/ueberdosis/tiptap/compare/@tiptap/extension-strike@2.0.0-beta.17...@tiptap/extension-strike@2.0.0-beta.18) (2021-10-08)

### Features

- Integrate input rules and paste rules into the core ([#1997](https://github.com/ueberdosis/tiptap/issues/1997)) ([723b955](https://github.com/ueberdosis/tiptap/commit/723b955cecc5c92c8aad897ce16c60fb62976571))

# [2.0.0-beta.17](https://github.com/ueberdosis/tiptap/compare/@tiptap/extension-strike@2.0.0-beta.16...@tiptap/extension-strike@2.0.0-beta.17) (2021-07-26)

**Note:** Version bump only for package @tiptap/extension-strike

# [2.0.0-beta.16](https://github.com/ueberdosis/tiptap/compare/@tiptap/extension-strike@2.0.0-beta.15...@tiptap/extension-strike@2.0.0-beta.16) (2021-06-07)

**Note:** Version bump only for package @tiptap/extension-strike

# [2.0.0-beta.15](https://github.com/ueberdosis/tiptap/compare/@tiptap/extension-strike@2.0.0-beta.14...@tiptap/extension-strike@2.0.0-beta.15) (2021-05-27)

**Note:** Version bump only for package @tiptap/extension-strike

# [2.0.0-beta.14](https://github.com/ueberdosis/tiptap/compare/@tiptap/extension-strike@2.0.0-beta.13...@tiptap/extension-strike@2.0.0-beta.14) (2021-05-18)

**Note:** Version bump only for package @tiptap/extension-strike

# [2.0.0-beta.13](https://github.com/ueberdosis/tiptap/compare/@tiptap/extension-strike@2.0.0-beta.12...@tiptap/extension-strike@2.0.0-beta.13) (2021-05-13)

**Note:** Version bump only for package @tiptap/extension-strike

# [2.0.0-beta.12](https://github.com/ueberdosis/tiptap/compare/@tiptap/extension-strike@2.0.0-beta.11...@tiptap/extension-strike@2.0.0-beta.12) (2021-05-07)

### Bug Fixes

- revert adding exports ([bc320d0](https://github.com/ueberdosis/tiptap/commit/bc320d0b4b80b0e37a7e47a56e0f6daec6e65d98))

# [2.0.0-beta.11](https://github.com/ueberdosis/tiptap/compare/@tiptap/extension-strike@2.0.0-beta.10...@tiptap/extension-strike@2.0.0-beta.11) (2021-05-06)

### Bug Fixes

- revert adding type: module ([f8d6475](https://github.com/ueberdosis/tiptap/commit/f8d6475e2151faea6f96baecdd6bd75880d50d2c))

# [2.0.0-beta.10](https://github.com/ueberdosis/tiptap/compare/@tiptap/extension-strike@2.0.0-beta.9...@tiptap/extension-strike@2.0.0-beta.10) (2021-05-06)

### Bug Fixes

- add exports to package.json ([1277fa4](https://github.com/ueberdosis/tiptap/commit/1277fa47151e9c039508cdb219bdd0ffe647f4ee))

# [2.0.0-beta.9](https://github.com/ueberdosis/tiptap/compare/@tiptap/extension-strike@2.0.0-beta.8...@tiptap/extension-strike@2.0.0-beta.9) (2021-05-06)

**Note:** Version bump only for package @tiptap/extension-strike

# [2.0.0-beta.8](https://github.com/ueberdosis/tiptap/compare/@tiptap/extension-strike@2.0.0-beta.7...@tiptap/extension-strike@2.0.0-beta.8) (2021-05-05)

**Note:** Version bump only for package @tiptap/extension-strike

# [2.0.0-beta.7](https://github.com/ueberdosis/tiptap/compare/@tiptap/extension-strike@2.0.0-beta.6...@tiptap/extension-strike@2.0.0-beta.7) (2021-04-23)

**Note:** Version bump only for package @tiptap/extension-strike

# [2.0.0-beta.6](https://github.com/ueberdosis/tiptap/compare/@tiptap/extension-strike@2.0.0-beta.5...@tiptap/extension-strike@2.0.0-beta.6) (2021-04-22)

**Note:** Version bump only for package @tiptap/extension-strike

# [2.0.0-beta.5](https://github.com/ueberdosis/tiptap/compare/@tiptap/extension-strike@2.0.0-beta.4...@tiptap/extension-strike@2.0.0-beta.5) (2021-04-21)

**Note:** Version bump only for package @tiptap/extension-strike

# [2.0.0-beta.4](https://github.com/ueberdosis/tiptap/compare/@tiptap/extension-strike@2.0.0-beta.3...@tiptap/extension-strike@2.0.0-beta.4) (2021-04-16)

**Note:** Version bump only for package @tiptap/extension-strike

# [2.0.0-beta.3](https://github.com/ueberdosis/tiptap/compare/@tiptap/extension-strike@2.0.0-beta.2...@tiptap/extension-strike@2.0.0-beta.3) (2021-04-15)

**Note:** Version bump only for package @tiptap/extension-strike

# [2.0.0-beta.2](https://github.com/ueberdosis/tiptap/compare/@tiptap/extension-strike@2.0.0-beta.1...@tiptap/extension-strike@2.0.0-beta.2) (2021-04-09)

### Bug Fixes

- fix a bug where strike and underline can’t parsed together ([eff2c41](https://github.com/ueberdosis/tiptap/commit/eff2c4140a9e15762fa2238caf21dfbc47ffc3df))

# [2.0.0-beta.1](https://github.com/ueberdosis/tiptap/compare/@tiptap/extension-strike@2.0.0-alpha.11...@tiptap/extension-strike@2.0.0-beta.1) (2021-03-05)

**Note:** Version bump only for package @tiptap/extension-strike

# [2.0.0-alpha.11](https://github.com/ueberdosis/tiptap/compare/@tiptap/extension-strike@2.0.0-alpha.10...@tiptap/extension-strike@2.0.0-alpha.11) (2021-02-16)

**Note:** Version bump only for package @tiptap/extension-strike

# [2.0.0-alpha.10](https://github.com/ueberdosis/tiptap/compare/@tiptap/extension-strike@2.0.0-alpha.9...@tiptap/extension-strike@2.0.0-alpha.10) (2021-02-07)

**Note:** Version bump only for package @tiptap/extension-strike

# [2.0.0-alpha.9](https://github.com/ueberdosis/tiptap/compare/@tiptap/extension-strike@2.0.0-alpha.8...@tiptap/extension-strike@2.0.0-alpha.9) (2021-02-05)

**Note:** Version bump only for package @tiptap/extension-strike

# [2.0.0-alpha.8](https://github.com/ueberdosis/tiptap/compare/@tiptap/extension-strike@2.0.0-alpha.7...@tiptap/extension-strike@2.0.0-alpha.8) (2021-01-29)

**Note:** Version bump only for package @tiptap/extension-strike

# [2.0.0-alpha.7](https://github.com/ueberdosis/tiptap/compare/@tiptap/extension-strike@2.0.0-alpha.6...@tiptap/extension-strike@2.0.0-alpha.7) (2021-01-29)

**Note:** Version bump only for package @tiptap/extension-strike

# [2.0.0-alpha.6](https://github.com/ueberdosis/tiptap/compare/@tiptap/extension-strike@2.0.0-alpha.5...@tiptap/extension-strike@2.0.0-alpha.6) (2021-01-28)

**Note:** Version bump only for package @tiptap/extension-strike

# [2.0.0-alpha.5](https://github.com/ueberdosis/tiptap/compare/@tiptap/extension-strike@2.0.0-alpha.4...@tiptap/extension-strike@2.0.0-alpha.5) (2020-12-18)

**Note:** Version bump only for package @tiptap/extension-strike

# [2.0.0-alpha.4](https://github.com/ueberdosis/tiptap/compare/@tiptap/extension-strike@2.0.0-alpha.3...@tiptap/extension-strike@2.0.0-alpha.4) (2020-12-02)

**Note:** Version bump only for package @tiptap/extension-strike

# [2.0.0-alpha.3](https://github.com/ueberdosis/tiptap/compare/@tiptap/extension-strike@2.0.0-alpha.2...@tiptap/extension-strike@2.0.0-alpha.3) (2020-11-19)

**Note:** Version bump only for package @tiptap/extension-strike

# [2.0.0-alpha.2](https://github.com/ueberdosis/tiptap/compare/@tiptap/extension-strike@2.0.0-alpha.1...@tiptap/extension-strike@2.0.0-alpha.2) (2020-11-19)

**Note:** Version bump only for package @tiptap/extension-strike

# [2.0.0-alpha.1](https://github.com/ueberdosis/tiptap/compare/@tiptap/extension-strike@1.0.0-alpha.2...@tiptap/extension-strike@2.0.0-alpha.1) (2020-11-18)

**Note:** Version bump only for package @tiptap/extension-strike

# [1.0.0-alpha.2](https://github.com/ueberdosis/tiptap/compare/@tiptap/extension-strike@1.0.0-alpha.1...@tiptap/extension-strike@1.0.0-alpha.2) (2020-11-16)

**Note:** Version bump only for package @tiptap/extension-strike

# 1.0.0-alpha.1 (2020-11-16)

### Reverts

- Revert "use global namespace" ([0c9ce26](https://github.com/ueberdosis/tiptap/commit/0c9ce26c02c07d88a757c01b0a9d7f9e2b0b7502))<|MERGE_RESOLUTION|>--- conflicted
+++ resolved
@@ -1,12 +1,6 @@
 # Change Log
 
-<<<<<<< HEAD
 ## 3.0.0-beta.17
-=======
-## 2.23.0
-
-## 2.22.3
->>>>>>> 02d79bd8
 
 ### Patch Changes
 
@@ -154,6 +148,8 @@
 
 - Updated dependencies [0ec0af6]
   - @tiptap/core@3.0.0-next.0
+
+## 2.23.0
 
 ## 2.22.3
 
