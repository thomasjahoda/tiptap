--- conflicted
+++ resolved
@@ -1,8 +1,7 @@
 # Change Log
 
-<<<<<<< HEAD
 ## 3.0.0-next.4
-=======
+
 ## 2.11.4
 
 ## 2.11.3
@@ -21,102 +20,6 @@
 ## 2.11.1
 
 ## 2.11.0
-
-### Minor Changes
-
-- 8c619c6: Add `rewriteUnknownContent` helper, which can strip your editor JSON of content which is invalid within the current editor's schema
-
-### Patch Changes
-
-- 283e606: Fixed an issue on Android where the focus command would cause the keyboard to flash
-- ca6269e: Added support for drag-and-drop between multiple editors
-- e0dfecc: Updates the typings to be inline with prosemirror-view #5867
-- 722ec00: Use an `AllSelection` for the `selectAll` command #5516
-- b7ef150: Fixed an issue with nodeviews preventing any drag events in child nodes of the nodeview wrapper element
-
-## 2.10.4
-
-## 2.10.3
-
-### Patch Changes
-
-- 7c6774e: Updates the typings to be inline with Prosemirror-view #5867
-
-## 2.10.2
-
-### Patch Changes
-
-- e7f143d: This reverts typings that were causing issues for users #5859
-
-## 2.10.1
-
-### Patch Changes
-
-- 87d63d8: Update TypeScript types to allow options to be optional
-
-## 2.10.0
-
-### Minor Changes
-
-- 7619215: Previously, only a json representation of the node could be inserted into the editor. This change allows for the insertion of Prosemirror `Node`s and `Fragment`s directly into the editor through the `insertContentAt`, `setContent` and `insertContent` commands.
-
-### Patch Changes
-
-- 7619215: preserve existing node attributes when running setNode
-- 7619215: Addresses a bug with `insertContentAt`'s `simulatedPasteRules` option where it could only accept text and not Prosemirror `Node` and `Content`
-- 7619215: Updates the types of `addOptions` and `addStorage` to have the parent be possibly undefined which is the most accurate typing
-- 7619215: feat: add `once` to EventEmitters
-- 7619215: Add Node `linebreakReplacement` support and enable on hard-break nodes
-- 7619215: Improve handling of selections with `updateAttributes`. Should no longer modify parent nodes of the same type.
-- 2ea807d: getMarkRange would greedily match more content than it should have if it was the same type of mark, now it will match only the mark at the position #3872
-
-## 2.9.1
-
-## 2.9.0
-
-### Patch Changes
-
-- ffb51d3: insertContentAt, setContent, and insertContent commands now respect the editor's pre-defined parseOptions configuration if the command does not specify it's own parseOptions
-- 873a67c: This allows the Editor isntance to unregister multiple plugins in a single editor state replacement
-- d96f679: Fixed an issue while updating attributes on a NodePos that was not a text
-- e606c06: Updates the typings of `DecorationsWithTypes` to be more accurate to the prosemirror implementation even though it is not completely exposed as an API
-- a2eea24: Added role and aria-label attributes to the contenteditable field for better screenreader support and mouseless controls
-- d96f679: Fixed issues with NodePos child positions causing wrong positions when used on non-text atoms
-- 4efd227: Fixed an issue with getMarkRange not returning the correct range when cursor is at the start of the specified mark
-
-## 2.8.0
-
-### Minor Changes
-
-- 6834a7f: Bundling of packages no longer includes tiptap dependency type definitions
-
-### Patch Changes
-
-- 8ee534d: This refactors the `onDrop` and `onPaste` event callbacks to be Tiptap extensions rather than separate Prosemirror plugins which was forcing the editor to recreate the view on initialization.
-
-## 2.7.4
-
-### Patch Changes
-
-- 7ef401d: This plugs a memory leak where there is a circular reference between the view's DOM node and the editor instance, to resolve this, before destroying the view we need to delete the reference to the editor instance on the DOM node #5654
-
-## 2.7.3
-
-### Patch Changes
-
-- f76515a: Update the typing for NodeViewProps to be an interface rather than a concrete type #5632
-- d57ee51: filter rendered extensionAttributes (#5588)
-
-## 2.7.2
-
-## 2.7.1
-
-### Patch Changes
-
-- 888f574: Fixed Slice import in DropPlugin
-
-## 2.7.0
->>>>>>> 57563534
 
 ### Minor Changes
 
