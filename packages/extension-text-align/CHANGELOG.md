--- conflicted
+++ resolved
@@ -1,48 +1,6 @@
 # Change Log
 
-<<<<<<< HEAD
 ## 3.0.0-next.6
-=======
-## 2.11.6
-
-## 2.11.5
-
-## 2.11.4
-
-### Patch Changes
-
-- 49402f6: Modify the documentation of the default value of defaultAlignment so that it matches the code
-
-## 2.11.3
-
-## 2.11.2
-
-## 2.11.1
-
-## 2.11.0
-
-### Patch Changes
-
-- ce91452: Fixed an issue that caused defaultAlignment options not being added as text-styles to elements. defaultAlignment is now nullable to **disable the enforced text-align styles**.
-
-## 2.10.4
-
-## 2.10.3
-
-## 2.10.2
-
-## 2.10.1
-
-## 2.10.0
-
-## 2.9.1
-
-## 2.9.0
-
-## 2.8.0
-
-### Minor Changes
->>>>>>> ce02ce14
 
 ### Major Changes
 
@@ -51,14 +9,6 @@
 ## 3.0.0-next.5
 
 ## 3.0.0-next.4
-
-## 2.11.4
-
-### Patch Changes
-
-- 49402f6: Modify the documentation of the default value of defaultAlignment so that it matches the code
-
-## 2.11.3
 
 ## 3.0.0-next.3
 
@@ -86,6 +36,18 @@
 
 - Updated dependencies [0ec0af6]
   - @tiptap/core@3.0.0-next.0
+
+## 2.11.6
+
+## 2.11.5
+
+## 2.11.4
+
+### Patch Changes
+
+- 49402f6: Modify the documentation of the default value of defaultAlignment so that it matches the code
+
+## 2.11.3
 
 ## 2.5.8
 
