--- conflicted
+++ resolved
@@ -1,18 +1,6 @@
 # Change Log
 
-<<<<<<< HEAD
 ## 3.0.0-next.6
-=======
-## 2.11.6
-
-### Patch Changes
-
-- 9abb019: Use null in ordered list's default type value for better schema extension support
-
-## 2.11.5
-
-## 2.11.4
->>>>>>> ce02ce14
 
 ### Major Changes
 
@@ -329,10 +317,6 @@
 
 ## 3.0.0-next.4
 
-## 2.11.4
-
-## 2.11.3
-
 ## 3.0.0-next.3
 
 ## 3.0.0-next.2
@@ -355,6 +339,18 @@
 
 - Updated dependencies [0ec0af6]
   - @tiptap/core@3.0.0-next.0
+
+## 2.11.6
+
+### Patch Changes
+
+- 9abb019: Use null in ordered list's default type value for better schema extension support
+
+## 2.11.5
+
+## 2.11.4
+
+## 2.11.3
 
 ## 2.5.8
 
