# Change Log

<<<<<<< HEAD
## 3.0.0-next.6
=======
## 2.11.6

## 2.11.5

## 2.11.4

## 2.11.3

## 2.11.2

## 2.11.1

## 2.11.0

## 2.10.4

## 2.10.3

## 2.10.2

## 2.10.1

## 2.10.0
>>>>>>> ce02ce14

### Major Changes

- a92f4a6: We are now building packages with tsup which does not support UMD builds, please repackage if you require UMD builds

## 3.0.0-next.5

## 3.0.0-next.4

## 2.11.4

## 2.11.3

## 3.0.0-next.3

## 3.0.0-next.2

## 3.0.0-next.1

### Major Changes

- a92f4a6: We are now building packages with tsup which does not support UMD builds, please repackage if you require UMD builds

### Patch Changes

- Updated dependencies [a92f4a6]
- Updated dependencies [da76972]
  - @tiptap/extension-text-style@3.0.0-next.1
  - @tiptap/core@3.0.0-next.1

## 3.0.0-next.0

### Patch Changes

- Updated dependencies [0ec0af6]
  - @tiptap/core@3.0.0-next.0
  - @tiptap/extension-text-style@3.0.0-next.0

## 2.5.8

### Patch Changes

- Updated dependencies [a08bf85]
  - @tiptap/core@2.5.8
  - @tiptap/extension-text-style@2.5.8

## 2.5.7

### Patch Changes

- Updated dependencies [b012471]
- Updated dependencies [cc3497e]
  - @tiptap/core@2.5.7
  - @tiptap/extension-text-style@2.5.7

## 2.5.6

### Patch Changes

- Updated dependencies [618bca9]
- Updated dependencies [35682d1]
- Updated dependencies [2104f0f]
  - @tiptap/core@2.5.6
  - @tiptap/extension-text-style@2.5.6

## 2.5.5

### Patch Changes

- Updated dependencies [4cca382]
- Updated dependencies [3b67e8a]
  - @tiptap/core@2.5.5
  - @tiptap/extension-text-style@2.5.5

## 2.5.4

### Patch Changes

- dd7f9ac: There was an issue with the cjs bundling of packages and default exports, now we resolve default exports in legacy compatible way
- Updated dependencies [dd7f9ac]
  - @tiptap/extension-text-style@2.5.4
  - @tiptap/core@2.5.4

## 2.5.3

### Patch Changes

- @tiptap/core@2.5.3
- @tiptap/extension-text-style@2.5.3

## 2.5.2

### Patch Changes

- Updated dependencies [07f4c03]
  - @tiptap/core@2.5.2
  - @tiptap/extension-text-style@2.5.2

## 2.5.1

### Patch Changes

- @tiptap/core@2.5.1
- @tiptap/extension-text-style@2.5.1

## 2.5.0

### Patch Changes

- Updated dependencies [fb45149]
- Updated dependencies [fb45149]
- Updated dependencies [fb45149]
- Updated dependencies [fb45149]
  - @tiptap/core@2.5.0
  - @tiptap/extension-text-style@2.5.0

## 2.5.0-pre.16

### Patch Changes

- @tiptap/core@2.5.0-pre.16
- @tiptap/extension-text-style@2.5.0-pre.16

## 2.5.0-pre.15

### Patch Changes

- @tiptap/core@2.5.0-pre.15
- @tiptap/extension-text-style@2.5.0-pre.15

## 2.5.0-pre.14

### Patch Changes

- @tiptap/core@2.5.0-pre.14
- @tiptap/extension-text-style@2.5.0-pre.14

## 2.5.0-pre.13

### Patch Changes

- Updated dependencies [74a37ff]
  - @tiptap/core@2.5.0-pre.13
  - @tiptap/extension-text-style@2.5.0-pre.13

## 2.5.0-pre.12

### Patch Changes

- Updated dependencies [74a37ff]
  - @tiptap/core@2.5.0-pre.12
  - @tiptap/extension-text-style@2.5.0-pre.12

## 2.5.0-pre.11

### Patch Changes

- Updated dependencies [74a37ff]
  - @tiptap/core@2.5.0-pre.11
  - @tiptap/extension-text-style@2.5.0-pre.11

## 2.5.0-pre.10

### Patch Changes

- Updated dependencies [74a37ff]
  - @tiptap/core@2.5.0-pre.10
  - @tiptap/extension-text-style@2.5.0-pre.10

## 2.5.0-pre.9

### Patch Changes

- Updated dependencies [14a00f4]
  - @tiptap/core@2.5.0-pre.9
  - @tiptap/extension-text-style@2.5.0-pre.9

## 2.5.0-pre.8

### Patch Changes

- Updated dependencies [509676e]
  - @tiptap/core@2.5.0-pre.8
  - @tiptap/extension-text-style@2.5.0-pre.8

## 2.5.0-pre.7

### Patch Changes

- @tiptap/core@2.5.0-pre.7
- @tiptap/extension-text-style@2.5.0-pre.7

All notable changes to this project will be documented in this file.
See [Conventional Commits](https://conventionalcommits.org) for commit guidelines.

# [2.4.0](https://github.com/ueberdosis/tiptap/compare/v2.3.2...v2.4.0) (2024-05-14)

### Features

- added jsdocs ([#4356](https://github.com/ueberdosis/tiptap/issues/4356)) ([b941eea](https://github.com/ueberdosis/tiptap/commit/b941eea6daba09d48a5d18ccc1b9a1d84b2249dd))

## [2.3.2](https://github.com/ueberdosis/tiptap/compare/v2.3.1...v2.3.2) (2024-05-08)

**Note:** Version bump only for package @tiptap/extension-color

## [2.3.1](https://github.com/ueberdosis/tiptap/compare/v2.3.0...v2.3.1) (2024-04-30)

**Note:** Version bump only for package @tiptap/extension-color

# [2.3.0](https://github.com/ueberdosis/tiptap/compare/v2.2.6...v2.3.0) (2024-04-09)

**Note:** Version bump only for package @tiptap/extension-color

## [2.2.6](https://github.com/ueberdosis/tiptap/compare/v2.2.5...v2.2.6) (2024-04-06)

**Note:** Version bump only for package @tiptap/extension-color

## [2.2.5](https://github.com/ueberdosis/tiptap/compare/v2.2.4...v2.2.5) (2024-04-05)

**Note:** Version bump only for package @tiptap/extension-color

## [2.2.4](https://github.com/ueberdosis/tiptap/compare/v2.2.3...v2.2.4) (2024-02-23)

**Note:** Version bump only for package @tiptap/extension-color

## [2.2.3](https://github.com/ueberdosis/tiptap/compare/v2.2.2...v2.2.3) (2024-02-15)

**Note:** Version bump only for package @tiptap/extension-color

## [2.2.2](https://github.com/ueberdosis/tiptap/compare/v2.2.1...v2.2.2) (2024-02-07)

**Note:** Version bump only for package @tiptap/extension-color

## [2.2.1](https://github.com/ueberdosis/tiptap/compare/v2.2.0...v2.2.1) (2024-01-31)

**Note:** Version bump only for package @tiptap/extension-color

# [2.2.0](https://github.com/ueberdosis/tiptap/compare/v2.1.16...v2.2.0) (2024-01-29)

# [2.2.0-rc.8](https://github.com/ueberdosis/tiptap/compare/v2.1.14...v2.2.0-rc.8) (2024-01-08)

# [2.2.0-rc.7](https://github.com/ueberdosis/tiptap/compare/v2.2.0-rc.6...v2.2.0-rc.7) (2023-11-27)

# [2.2.0-rc.6](https://github.com/ueberdosis/tiptap/compare/v2.2.0-rc.5...v2.2.0-rc.6) (2023-11-23)

# [2.2.0-rc.4](https://github.com/ueberdosis/tiptap/compare/v2.1.11...v2.2.0-rc.4) (2023-10-10)

# [2.2.0-rc.3](https://github.com/ueberdosis/tiptap/compare/v2.2.0-rc.2...v2.2.0-rc.3) (2023-08-18)

# [2.2.0-rc.1](https://github.com/ueberdosis/tiptap/compare/v2.2.0-rc.0...v2.2.0-rc.1) (2023-08-18)

# [2.2.0-rc.0](https://github.com/ueberdosis/tiptap/compare/v2.1.5...v2.2.0-rc.0) (2023-08-18)

**Note:** Version bump only for package @tiptap/extension-color

## [2.1.16](https://github.com/ueberdosis/tiptap/compare/v2.1.15...v2.1.16) (2024-01-10)

**Note:** Version bump only for package @tiptap/extension-color

## [2.1.15](https://github.com/ueberdosis/tiptap/compare/v2.1.14...v2.1.15) (2024-01-08)

**Note:** Version bump only for package @tiptap/extension-color

## [2.1.14](https://github.com/ueberdosis/tiptap/compare/v2.1.13...v2.1.14) (2024-01-08)

**Note:** Version bump only for package @tiptap/extension-color

## [2.1.13](https://github.com/ueberdosis/tiptap/compare/v2.1.12...v2.1.13) (2023-11-30)

**Note:** Version bump only for package @tiptap/extension-color

## [2.1.12](https://github.com/ueberdosis/tiptap/compare/v2.1.11...v2.1.12) (2023-10-11)

**Note:** Version bump only for package @tiptap/extension-color

## [2.1.11](https://github.com/ueberdosis/tiptap/compare/v2.1.10...v2.1.11) (2023-09-20)

### Reverts

- Revert "v2.2.11" ([6aa755a](https://github.com/ueberdosis/tiptap/commit/6aa755a04b9955fc175c7ab33dee527d0d5deef0))

## [2.1.10](https://github.com/ueberdosis/tiptap/compare/v2.1.9...v2.1.10) (2023-09-15)

**Note:** Version bump only for package @tiptap/extension-color

## [2.1.9](https://github.com/ueberdosis/tiptap/compare/v2.1.8...v2.1.9) (2023-09-14)

**Note:** Version bump only for package @tiptap/extension-color

## [2.1.8](https://github.com/ueberdosis/tiptap/compare/v2.1.7...v2.1.8) (2023-09-04)

**Note:** Version bump only for package @tiptap/extension-color

## [2.1.7](https://github.com/ueberdosis/tiptap/compare/v2.1.6...v2.1.7) (2023-09-04)

**Note:** Version bump only for package @tiptap/extension-color

## [2.1.6](https://github.com/ueberdosis/tiptap/compare/v2.1.5...v2.1.6) (2023-08-18)

**Note:** Version bump only for package @tiptap/extension-color

## [2.1.5](https://github.com/ueberdosis/tiptap/compare/v2.1.4...v2.1.5) (2023-08-18)

**Note:** Version bump only for package @tiptap/extension-color

## [2.1.4](https://github.com/ueberdosis/tiptap/compare/v2.1.3...v2.1.4) (2023-08-18)

**Note:** Version bump only for package @tiptap/extension-color

## [2.1.3](https://github.com/ueberdosis/tiptap/compare/v2.1.2...v2.1.3) (2023-08-18)

**Note:** Version bump only for package @tiptap/extension-color

## [2.1.2](https://github.com/ueberdosis/tiptap/compare/v2.1.1...v2.1.2) (2023-08-17)

**Note:** Version bump only for package @tiptap/extension-color

## [2.1.1](https://github.com/ueberdosis/tiptap/compare/v2.1.0...v2.1.1) (2023-08-16)

**Note:** Version bump only for package @tiptap/extension-color

# [2.1.0](https://github.com/ueberdosis/tiptap/compare/v2.1.0-rc.14...v2.1.0) (2023-08-16)

**Note:** Version bump only for package @tiptap/extension-color

# [2.1.0-rc.14](https://github.com/ueberdosis/tiptap/compare/v2.1.0-rc.13...v2.1.0-rc.14) (2023-08-11)

**Note:** Version bump only for package @tiptap/extension-color

# [2.1.0-rc.13](https://github.com/ueberdosis/tiptap/compare/v2.0.4...v2.1.0-rc.13) (2023-08-11)

# [2.1.0-rc.12](https://github.com/ueberdosis/tiptap/compare/v2.1.0-rc.11...v2.1.0-rc.12) (2023-07-14)

# [2.1.0-rc.11](https://github.com/ueberdosis/tiptap/compare/v2.1.0-rc.10...v2.1.0-rc.11) (2023-07-07)

# [2.1.0-rc.10](https://github.com/ueberdosis/tiptap/compare/v2.1.0-rc.9...v2.1.0-rc.10) (2023-07-07)

# [2.1.0-rc.9](https://github.com/ueberdosis/tiptap/compare/v2.1.0-rc.8...v2.1.0-rc.9) (2023-06-15)

# [2.1.0-rc.8](https://github.com/ueberdosis/tiptap/compare/v2.1.0-rc.7...v2.1.0-rc.8) (2023-05-25)

# [2.1.0-rc.5](https://github.com/ueberdosis/tiptap/compare/v2.1.0-rc.4...v2.1.0-rc.5) (2023-05-25)

# [2.1.0-rc.4](https://github.com/ueberdosis/tiptap/compare/v2.1.0-rc.3...v2.1.0-rc.4) (2023-04-27)

# [2.1.0-rc.3](https://github.com/ueberdosis/tiptap/compare/v2.1.0-rc.2...v2.1.0-rc.3) (2023-04-26)

# [2.1.0-rc.2](https://github.com/ueberdosis/tiptap/compare/v2.0.3...v2.1.0-rc.2) (2023-04-26)

# [2.1.0-rc.1](https://github.com/ueberdosis/tiptap/compare/v2.1.0-rc.0...v2.1.0-rc.1) (2023-04-12)

# [2.1.0-rc.0](https://github.com/ueberdosis/tiptap/compare/v2.0.2...v2.1.0-rc.0) (2023-04-05)

### Bug Fixes

- Update peerDependencies to fix lerna version tasks ([#3914](https://github.com/ueberdosis/tiptap/issues/3914)) ([0c1bba3](https://github.com/ueberdosis/tiptap/commit/0c1bba3137b535776bcef95ff3c55e13f5a2db46))

# [2.1.0-rc.12](https://github.com/ueberdosis/tiptap/compare/v2.1.0-rc.11...v2.1.0-rc.12) (2023-07-14)

**Note:** Version bump only for package @tiptap/extension-color

# [2.1.0-rc.11](https://github.com/ueberdosis/tiptap/compare/v2.1.0-rc.10...v2.1.0-rc.11) (2023-07-07)

**Note:** Version bump only for package @tiptap/extension-color

# [2.1.0-rc.10](https://github.com/ueberdosis/tiptap/compare/v2.1.0-rc.9...v2.1.0-rc.10) (2023-07-07)

**Note:** Version bump only for package @tiptap/extension-color

# [2.1.0-rc.9](https://github.com/ueberdosis/tiptap/compare/v2.1.0-rc.8...v2.1.0-rc.9) (2023-06-15)

**Note:** Version bump only for package @tiptap/extension-color

# [2.1.0-rc.8](https://github.com/ueberdosis/tiptap/compare/v2.1.0-rc.7...v2.1.0-rc.8) (2023-05-25)

**Note:** Version bump only for package @tiptap/extension-color

# [2.1.0-rc.7](https://github.com/ueberdosis/tiptap/compare/v2.1.0-rc.6...v2.1.0-rc.7) (2023-05-25)

**Note:** Version bump only for package @tiptap/extension-color

# [2.1.0-rc.6](https://github.com/ueberdosis/tiptap/compare/v2.1.0-rc.5...v2.1.0-rc.6) (2023-05-25)

**Note:** Version bump only for package @tiptap/extension-color

# [2.1.0-rc.5](https://github.com/ueberdosis/tiptap/compare/v2.1.0-rc.4...v2.1.0-rc.5) (2023-05-25)

**Note:** Version bump only for package @tiptap/extension-color

# [2.1.0-rc.4](https://github.com/ueberdosis/tiptap/compare/v2.1.0-rc.3...v2.1.0-rc.4) (2023-04-27)

**Note:** Version bump only for package @tiptap/extension-color

# [2.1.0-rc.3](https://github.com/ueberdosis/tiptap/compare/v2.1.0-rc.2...v2.1.0-rc.3) (2023-04-26)

**Note:** Version bump only for package @tiptap/extension-color

# [2.1.0-rc.2](https://github.com/ueberdosis/tiptap/compare/v2.0.3...v2.1.0-rc.2) (2023-04-26)

# [2.1.0-rc.1](https://github.com/ueberdosis/tiptap/compare/v2.1.0-rc.0...v2.1.0-rc.1) (2023-04-12)

# [2.1.0-rc.0](https://github.com/ueberdosis/tiptap/compare/v2.0.2...v2.1.0-rc.0) (2023-04-05)

### Bug Fixes

- Update peerDependencies to fix lerna version tasks ([#3914](https://github.com/ueberdosis/tiptap/issues/3914)) ([0c1bba3](https://github.com/ueberdosis/tiptap/commit/0c1bba3137b535776bcef95ff3c55e13f5a2db46))

# [2.1.0-rc.1](https://github.com/ueberdosis/tiptap/compare/v2.1.0-rc.0...v2.1.0-rc.1) (2023-04-12)

**Note:** Version bump only for package @tiptap/extension-color

# [2.1.0-rc.0](https://github.com/ueberdosis/tiptap/compare/v2.0.2...v2.1.0-rc.0) (2023-04-05)

**Note:** Version bump only for package @tiptap/extension-color

## [2.0.3](https://github.com/ueberdosis/tiptap/compare/v2.0.2...v2.0.3) (2023-04-13)

**Note:** Version bump only for package @tiptap/extension-color

## [2.0.2](https://github.com/ueberdosis/tiptap/compare/v2.0.1...v2.0.2) (2023-04-03)

**Note:** Version bump only for package @tiptap/extension-color

## [2.0.1](https://github.com/ueberdosis/tiptap/compare/v2.0.0...v2.0.1) (2023-03-30)

### Bug Fixes

- Update peerDependencies to fix lerna version tasks ([#3914](https://github.com/ueberdosis/tiptap/issues/3914)) ([0534f76](https://github.com/ueberdosis/tiptap/commit/0534f76401bf5399c01ca7f39d87f7221d91b4f7))

# [2.0.0-beta.220](https://github.com/ueberdosis/tiptap/compare/v2.0.0-beta.219...v2.0.0-beta.220) (2023-02-28)

**Note:** Version bump only for package @tiptap/extension-color

# [2.0.0-beta.219](https://github.com/ueberdosis/tiptap/compare/v2.0.0-beta.218...v2.0.0-beta.219) (2023-02-27)

**Note:** Version bump only for package @tiptap/extension-color

# [2.0.0-beta.218](https://github.com/ueberdosis/tiptap/compare/v2.0.0-beta.217...v2.0.0-beta.218) (2023-02-18)

**Note:** Version bump only for package @tiptap/extension-color

# [2.0.0-beta.217](https://github.com/ueberdosis/tiptap/compare/v2.0.0-beta.216...v2.0.0-beta.217) (2023-02-09)

**Note:** Version bump only for package @tiptap/extension-color

# [2.0.0-beta.216](https://github.com/ueberdosis/tiptap/compare/v2.0.0-beta.215...v2.0.0-beta.216) (2023-02-08)

**Note:** Version bump only for package @tiptap/extension-color

# [2.0.0-beta.215](https://github.com/ueberdosis/tiptap/compare/v2.0.0-beta.214...v2.0.0-beta.215) (2023-02-08)

### Bug Fixes

- fix builds including prosemirror ([a380ec4](https://github.com/ueberdosis/tiptap/commit/a380ec41d198ebacc80cea9e79b0a8aa3092618a))

# [2.0.0-beta.214](https://github.com/ueberdosis/tiptap/compare/v2.0.0-beta.213...v2.0.0-beta.214) (2023-02-08)

**Note:** Version bump only for package @tiptap/extension-color

# [2.0.0-beta.213](https://github.com/ueberdosis/tiptap/compare/v2.0.0-beta.212...v2.0.0-beta.213) (2023-02-07)

**Note:** Version bump only for package @tiptap/extension-color

# [2.0.0-beta.212](https://github.com/ueberdosis/tiptap/compare/v2.0.0-beta.211...v2.0.0-beta.212) (2023-02-03)

**Note:** Version bump only for package @tiptap/extension-color

# [2.0.0-beta.211](https://github.com/ueberdosis/tiptap/compare/v2.0.0-beta.210...v2.0.0-beta.211) (2023-02-02)

**Note:** Version bump only for package @tiptap/extension-color

# [2.0.0-beta.210](https://github.com/ueberdosis/tiptap/compare/v2.0.0-beta.209...v2.0.0-beta.210) (2023-02-02)

### Features

- **pm:** new prosemirror package for dependency resolving ([f387ad3](https://github.com/ueberdosis/tiptap/commit/f387ad3dd4c2b30eaea33fb0ba0b42e0cd39263b))

# [2.0.0-beta.209](https://github.com/ueberdosis/tiptap/compare/v2.0.0-beta.208...v2.0.0-beta.209) (2022-12-16)

**Note:** Version bump only for package @tiptap/extension-color

# [2.0.0-beta.208](https://github.com/ueberdosis/tiptap/compare/v2.0.0-beta.207...v2.0.0-beta.208) (2022-12-16)

**Note:** Version bump only for package @tiptap/extension-color

# [2.0.0-beta.207](https://github.com/ueberdosis/tiptap/compare/v2.0.0-beta.206...v2.0.0-beta.207) (2022-12-08)

**Note:** Version bump only for package @tiptap/extension-color

# [2.0.0-beta.206](https://github.com/ueberdosis/tiptap/compare/v2.0.0-beta.205...v2.0.0-beta.206) (2022-12-08)

**Note:** Version bump only for package @tiptap/extension-color

# [2.0.0-beta.205](https://github.com/ueberdosis/tiptap/compare/v2.0.0-beta.204...v2.0.0-beta.205) (2022-12-05)

**Note:** Version bump only for package @tiptap/extension-color

# [2.0.0-beta.204](https://github.com/ueberdosis/tiptap/compare/v2.0.0-beta.203...v2.0.0-beta.204) (2022-11-25)

### Bug Fixes

- **core:** rename esm modules to esm.js ([c1a0c3a](https://github.com/ueberdosis/tiptap/commit/c1a0c3ae43baac9dd5ed90903d3a0d4eaeea7702))

# [2.0.0-beta.203](https://github.com/ueberdosis/tiptap/compare/v2.0.0-beta.202...v2.0.0-beta.203) (2022-11-24)

**Note:** Version bump only for package @tiptap/extension-color

# [2.0.0-beta.202](https://github.com/ueberdosis/tiptap/compare/v2.0.0-beta.201...v2.0.0-beta.202) (2022-11-04)

**Note:** Version bump only for package @tiptap/extension-color

# [2.0.0-beta.201](https://github.com/ueberdosis/tiptap/compare/v2.0.0-beta.200...v2.0.0-beta.201) (2022-11-04)

**Note:** Version bump only for package @tiptap/extension-color

# [2.0.0-beta.200](https://github.com/ueberdosis/tiptap/compare/v2.0.0-beta.199...v2.0.0-beta.200) (2022-11-04)

**Note:** Version bump only for package @tiptap/extension-color

# [2.0.0-beta.199](https://github.com/ueberdosis/tiptap/compare/v2.0.0-beta.198...v2.0.0-beta.199) (2022-09-30)

**Note:** Version bump only for package @tiptap/extension-color

# [2.0.0-beta.198](https://github.com/ueberdosis/tiptap/compare/v2.0.0-beta.197...v2.0.0-beta.198) (2022-09-29)

**Note:** Version bump only for package @tiptap/extension-color

# [2.0.0-beta.197](https://github.com/ueberdosis/tiptap/compare/v2.0.0-beta.196...v2.0.0-beta.197) (2022-09-26)

**Note:** Version bump only for package @tiptap/extension-color

# [2.0.0-beta.196](https://github.com/ueberdosis/tiptap/compare/v2.0.0-beta.195...v2.0.0-beta.196) (2022-09-20)

**Note:** Version bump only for package @tiptap/extension-color

# [2.0.0-beta.195](https://github.com/ueberdosis/tiptap/compare/v2.0.0-beta.194...v2.0.0-beta.195) (2022-09-14)

**Note:** Version bump only for package @tiptap/extension-color

# [2.0.0-beta.194](https://github.com/ueberdosis/tiptap/compare/v2.0.0-beta.193...v2.0.0-beta.194) (2022-09-11)

**Note:** Version bump only for package @tiptap/extension-color

# [2.0.0-beta.12](https://github.com/ueberdosis/tiptap/compare/@tiptap/extension-color@2.0.0-beta.10...@tiptap/extension-color@2.0.0-beta.12) (2022-06-17)

### Reverts

- Revert "Publish" ([9c38d27](https://github.com/ueberdosis/tiptap/commit/9c38d2713e6feac5645ad9c1bfc57abdbf054576))

# [2.0.0-beta.10](https://github.com/ueberdosis/tiptap/compare/@tiptap/extension-color@2.0.0-beta.10...@tiptap/extension-color@2.0.0-beta.10) (2022-06-17)

### Reverts

- Revert "Publish" ([9c38d27](https://github.com/ueberdosis/tiptap/commit/9c38d2713e6feac5645ad9c1bfc57abdbf054576))

# [2.0.0-beta.9](https://github.com/ueberdosis/tiptap/compare/@tiptap/extension-color@2.0.0-beta.8...@tiptap/extension-color@2.0.0-beta.9) (2021-11-22)

### Bug Fixes

- Export type ColorOptions ([#2180](https://github.com/ueberdosis/tiptap/issues/2180)) ([bc242fe](https://github.com/ueberdosis/tiptap/commit/bc242fe3424300f934b623477158aa8f837cf1c7))

# [2.0.0-beta.8](https://github.com/ueberdosis/tiptap/compare/@tiptap/extension-color@2.0.0-beta.7...@tiptap/extension-color@2.0.0-beta.8) (2021-11-09)

**Note:** Version bump only for package @tiptap/extension-color

# [2.0.0-beta.7](https://github.com/ueberdosis/tiptap/compare/@tiptap/extension-color@2.0.0-beta.6...@tiptap/extension-color@2.0.0-beta.7) (2021-11-09)

**Note:** Version bump only for package @tiptap/extension-color

# [2.0.0-beta.6](https://github.com/ueberdosis/tiptap/compare/@tiptap/extension-color@2.0.0-beta.5...@tiptap/extension-color@2.0.0-beta.6) (2021-11-09)

**Note:** Version bump only for package @tiptap/extension-color

# [2.0.0-beta.5](https://github.com/ueberdosis/tiptap/compare/@tiptap/extension-color@2.0.0-beta.4...@tiptap/extension-color@2.0.0-beta.5) (2021-10-31)

**Note:** Version bump only for package @tiptap/extension-color

# [2.0.0-beta.4](https://github.com/ueberdosis/tiptap/compare/@tiptap/extension-color@2.0.0-beta.3...@tiptap/extension-color@2.0.0-beta.4) (2021-10-26)

**Note:** Version bump only for package @tiptap/extension-color

# [2.0.0-beta.3](https://github.com/ueberdosis/tiptap/compare/@tiptap/extension-color@2.0.0-beta.2...@tiptap/extension-color@2.0.0-beta.3) (2021-09-08)

### Features

- parseHTML for attributes should return the value instead of an object now, fix [#1863](https://github.com/ueberdosis/tiptap/issues/1863) ([8a3b47a](https://github.com/ueberdosis/tiptap/commit/8a3b47a529d28b28b50d634c6ff69b8e5aad3080))

# 2.0.0-beta.2 (2021-08-19)

**Note:** Version bump only for package @tiptap/extension-color<|MERGE_RESOLUTION|>--- conflicted
+++ resolved
@@ -1,32 +1,6 @@
 # Change Log
 
-<<<<<<< HEAD
 ## 3.0.0-next.6
-=======
-## 2.11.6
-
-## 2.11.5
-
-## 2.11.4
-
-## 2.11.3
-
-## 2.11.2
-
-## 2.11.1
-
-## 2.11.0
-
-## 2.10.4
-
-## 2.10.3
-
-## 2.10.2
-
-## 2.10.1
-
-## 2.10.0
->>>>>>> ce02ce14
 
 ### Major Changes
 
@@ -35,10 +9,6 @@
 ## 3.0.0-next.5
 
 ## 3.0.0-next.4
-
-## 2.11.4
-
-## 2.11.3
 
 ## 3.0.0-next.3
 
@@ -64,6 +34,14 @@
 - Updated dependencies [0ec0af6]
   - @tiptap/core@3.0.0-next.0
   - @tiptap/extension-text-style@3.0.0-next.0
+
+## 2.11.6
+
+## 2.11.5
+
+## 2.11.4
+
+## 2.11.3
 
 ## 2.5.8
 
