--- conflicted
+++ resolved
@@ -1,8 +1,7 @@
 # Change Log
 
-<<<<<<< HEAD
 ## 3.0.0-next.4
-=======
+
 ## 2.11.4
 
 ## 2.11.3
@@ -32,7 +31,6 @@
 - 21df331: Tables now properly respect colwidths with multiple values, fixing resizeable columns when the first row has a colspan
 
 ## 2.8.0
->>>>>>> 57563534
 
 ### Minor Changes
 
