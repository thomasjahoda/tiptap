--- conflicted
+++ resolved
@@ -1,18 +1,8 @@
-<<<<<<< HEAD
-import { Node as ProsemirrorNode } from 'prosemirror-model'
-
-export interface Result {
-  message: string,
-  from: number,
-  to: number,
-  fix?: Function
-=======
 interface Result {
   message: string,
   from: number,
   to: number,
   fix?: null
->>>>>>> c3cebfe7
 }
 
 export default class LinterPlugin {
