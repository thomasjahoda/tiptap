# - title: Documentation
#   link: introduction
# - title: Examples
#   link: /examples
#   redirect: /examples/default
# - title: Community
#   link: community
# - title: Sponsor
#   link: https://github.com/ueberdosis/sponsor

- title: Examples
  link: /examples
  redirect: /examples/default
  items:
    - title: Default text editor
      icon: edit-box-line
      link: /examples/default
    - title: Collaborative editing
      icon: team-line
      link: /examples/collaborative-editing
    - title: Markdown shortcuts
      icon: markdown-line
      link: /examples/markdown-shortcuts
    - title: Menus
      icon: menu-line
      link: /examples/menus
    - title: Tables
      icon: table-line
      link: /examples/tables
    - title: Images
      icon: image-line
      link: /examples/images
    - title: Formatting
      icon: indent-increase
      link: /examples/formatting
    - title: Tasks
      icon: checkbox-multiple-line
      link: /examples/tasks
    - title: Long texts
      icon: text-spacing
      link: /examples/book
    - title: Drawing
      icon: pencil-ruler-line
      link: /examples/drawing
    - title: Mentions
      icon: at-line
      link: /examples/suggestions
    - title: Minimal setup
      icon: settings-line
      link: /examples/minimal
    - title: Force a title
      icon: file-settings-line
      link: /examples/custom-document
    - title: A clever editor
      icon: mental-health-line
      link: /examples/savvy
    - title: Interactivity
      icon: cursor-fill
      link: /examples/interactivity
    - title: Syntax highlighting
      icon: code-box-fill
      link: /examples/syntax-highlighting

- title: Overview
  items:
    - title: Introduction
      link: /introduction
    - title: Installation
      link: /installation
      items:
        # - title: CDN
        #   link: /installation/cdn
        #   skip: true
        - title: Vanilla JavaScript
          link: /installation/vanilla-javascript
          skip: true
        - title: React
          link: /installation/react
          skip: true
        - title: Next.js
          link: /installation/nextjs
          skip: true
        - title: Vue 3
          link: /installation/vue3
          skip: true
        - title: Vue 2
          link: /installation/vue2
          skip: true
        - title: Nuxt.js
          link: /installation/nuxt
          skip: true
        - title: Svelte
          link: /installation/svelte
          skip: true
        # - title: CodeSandbox
        #   link: /installation/codesandbox
        #   skip: true
        - title: Alpine.js
          link: /installation/alpine
          skip: true
        - title: PHP
          link: /installation/php
          skip: true
    - title: Upgrade guide
      link: /overview/upgrade-guide
    - title: Changelog
      link: /changelog
    - title: About the project
      link: /about
      type: sponsor
    - title: Contributing
      link: /overview/contributing
<<<<<<< HEAD
=======
    - title: Support
      link: /support
>>>>>>> 3a9b775b
    - title: Jobs
      link: /jobs

- title: Guide
  items:
    - title: Configuration
      link: /guide/configuration
    - title: ProseMirror API
      link: /guide/prosemirror
    - title: Menus
      link: /guide/menus
    - title: Styling
      link: /guide/styling
    - title: Output
      link: /guide/output
    - title: Accessibility
      link: /guide/accessibility
    - title: Collaborative editing
      link: /guide/collaborative-editing
    - title: Custom extensions
      link: /guide/custom-extensions
    - title: Interactive node views
      link: /guide/node-views
      items:
        - title: With JavaScript
          link: /guide/node-views/js
        - title: With React
          link: /guide/node-views/react
        - title: With Vue
          link: /guide/node-views/vue
        - title: A few examples
          link: /guide/node-views/examples
    - title: Working with TypeScript
      link: /guide/typescript

- title: API
  items:
    - title: Introduction
      link: /api/introduction
    - title: Editor
      link: /api/editor
    - title: Commands
      link: /api/commands
      items:
        - title: blur
          link: /api/commands/blur
        - title: clearContent
          link: /api/commands/clear-content
        - title: clearNodes
          link: /api/commands/clear-nodes
        - title: createParagraphNear
          link: /api/commands/create-paragraph-near
        - title: deleteNode
          link: /api/commands/delete-node
        - title: deleteRange
          link: /api/commands/delete-range
        - title: deleteSelection
          link: /api/commands/delete-selection
        - title: enter
          link: /api/commands/enter
        - title: exitCode
          link: /api/commands/exit-code
        - title: extendMarkRange
          link: /api/commands/extend-mark-range
        - title: focus
          link: /api/commands/focus
        - title: forEach
          link: /api/commands/for-each
        - title: insertContent
          link: /api/commands/insert-content
        - title: insertContentAt
          link: /api/commands/insert-content-at
        - title: joinBackward
          link: /api/commands/join-backward
        - title: joinForward
          link: /api/commands/join-forward
        - title: keyboardShortcut
          link: /api/commands/keyboard-shortcut
        - title: liftEmptyBlock
          link: /api/commands/lift-empty-block
        - title: liftListItem
          link: /api/commands/lift-list-item
        - title: lift
          link: /api/commands/lift
        - title: newlineInCode
          link: /api/commands/newline-in-code
        - title: resetAttributes
          link: /api/commands/reset-attributes
        - title: scrollIntoView
          link: /api/commands/scroll-into-view
        - title: selectAll
          link: /api/commands/select-all
        - title: selectNodeBackward
          link: /api/commands/select-node-backward
        - title: selectNodeForward
          link: /api/commands/select-node-forward
        - title: selectParentNode
          link: /api/commands/select-parent-node
        - title: selectTextblockEnd
          link: /api/commands/select-textblock-end
        - title: selectTextblockStart
          link: /api/commands/select-textblock-start
        - title: setContent
          link: /api/commands/set-content
        - title: setMark
          link: /api/commands/set-mark
        - title: setMeta
          link: /api/commands/set-meta
        - title: setNode
          link: /api/commands/set-node
        - title: setNodeSelection
          link: /api/commands/set-node-selection
        - title: setTextSelection
          link: /api/commands/set-text-selection
        - title: sinkListItem
          link: /api/commands/sink-list-item
        - title: splitBlock
          link: /api/commands/split-block
        - title: splitListItem
          link: /api/commands/split-list-item
        - title: toggleList
          link: /api/commands/toggle-list
        - title: toggleMark
          link: /api/commands/toggle-mark
        - title: toggleNode
          link: /api/commands/toggle-node
        - title: toggleWrap
          link: /api/commands/toggle-wrap
        - title: undoInputRule
          link: /api/commands/undo-input-rule
        - title: unsetAllMarks
          link: /api/commands/unset-all-marks
        - title: unsetMark
          link: /api/commands/unset-mark
        - title: updateAttributes
          link: /api/commands/update-attributes
        - title: wrapInList
          link: /api/commands/wrap-in-list
    - title: Nodes
      link: /api/nodes
      items:
        - title: Blockquote
          link: /api/nodes/blockquote
        - title: BulletList
          link: /api/nodes/bullet-list
        - title: CodeBlock
          link: /api/nodes/code-block
        - title: CodeBlockLowlight
          link: /api/nodes/code-block-lowlight
        - title: Document
          link: /api/nodes/document
        - title: Details
          link: /api/nodes/details
          type: new
        - title: DetailsSummary
          link: /api/nodes/details-summary
          type: new
        - title: DetailsContent
          link: /api/nodes/details-content
          type: new
        - title: Emoji
          link: /api/nodes/emoji
          type: pro
        - title: HardBreak
          link: /api/nodes/hard-break
        - title: Hashtag
          link: /api/nodes/hashtag
          type: draft
        - title: Heading
          link: /api/nodes/heading
        - title: HorizontalRule
          link: /api/nodes/horizontal-rule
        - title: Image
          link: /api/nodes/image
        - title: ListItem
          link: /api/nodes/list-item
        - title: Mention
          link: /api/nodes/mention
        - title: OrderedList
          link: /api/nodes/ordered-list
        - title: Paragraph
          link: /api/nodes/paragraph
        - title: Table
          link: /api/nodes/table
        - title: TableRow
          link: /api/nodes/table-row
        - title: TableCell
          link: /api/nodes/table-cell
        - title: TableHeader
          link: /api/nodes/table-header
        - title: TaskList
          link: /api/nodes/task-list
        - title: TaskItem
          link: /api/nodes/task-item
        - title: Text
          link: /api/nodes/text
        - title: YouTube
          link: /api/nodes/youtube
          type: new
    - title: Marks
      link: /api/marks
      items:
        - title: Bold
          link: /api/marks/bold
        - title: Code
          link: /api/marks/code
        - title: Highlight
          link: /api/marks/highlight
        - title: Italic
          link: /api/marks/italic
        - title: Link
          link: /api/marks/link
        - title: Strike
          link: /api/marks/strike
        - title: Subscript
          link: /api/marks/subscript
        - title: Superscript
          link: /api/marks/superscript
        - title: TextStyle
          link: /api/marks/text-style
        - title: Underline
          link: /api/marks/underline
    - title: Extensions
      link: /api/extensions
      items:
        - title: BubbleMenu
          link: /api/extensions/bubble-menu
        - title: CharacterCount
          link: /api/extensions/character-count
        - title: Collaboration
          link: /api/extensions/collaboration
        - title: CollaborationCursor
          link: /api/extensions/collaboration-cursor
        - title: Color
          link: /api/extensions/color
        - title: Dropcursor
          link: /api/extensions/dropcursor
        - title: FloatingMenu
          link: /api/extensions/floating-menu
        - title: Focus
          link: /api/extensions/focus
        - title: FontFamily
          link: /api/extensions/font-family
        - title: Gapcursor
          link: /api/extensions/gapcursor
        - title: History
          link: /api/extensions/history
        - title: InvisibleCharacters
          link: /api/extensions/invisible-characters
          type: pro
        - title: Mathematics
          link: /api/extensions/mathematics
          type: pro
        - title: Placeholder
          link: /api/extensions/placeholder
        - title: StarterKit
          link: /api/extensions/starter-kit
        - title: TextAlign
          link: /api/extensions/text-align
        - title: Typography
          link: /api/extensions/typography
        - title: UniqueID
          link: /api/extensions/unique-id
          type: pro
    - title: Utilities
      link: /utilities
      redirect: /api/utilities/html
      items:
        - title: HTML
          link: /api/utilities/html
        - title: Suggestion
          link: /api/utilities/suggestion
        - title: Tiptap for PHP
          link: /api/utilities/tiptap-php
          type: new
    - title: Keyboard shortcuts
      link: /api/keyboard-shortcuts
    - title: Schema
      link: /api/schema
    - title: Events
      link: /api/events<|MERGE_RESOLUTION|>--- conflicted
+++ resolved
@@ -110,11 +110,8 @@
       type: sponsor
     - title: Contributing
       link: /overview/contributing
-<<<<<<< HEAD
-=======
     - title: Support
       link: /support
->>>>>>> 3a9b775b
     - title: Jobs
       link: /jobs
 
